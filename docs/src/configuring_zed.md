# Configuring Zed

## Folder-specific settings

Folder-specific settings are used to override Zed's global settings for files within a specific directory in the project panel. To get started, create a `.zed` subdirectory and add a `settings.json` within it. It should be noted that folder-specific settings don't need to live only a project's root, but can be defined at multiple levels in the project hierarchy. In setups like this, Zed will find the configuration nearest to the file you are working in and apply those settings to it. In most cases, this level of flexibility won't be needed and a single configuration for all files in a project is all that is required; the `Zed > Settings > Open Local Settings` menu action is built for this case. Running this action will look for a `.zed/settings.json` file at the root of the first top-level directory in your project panel. If it does not exist, it will create it.

The following global settings can be overridden with a folder-specific configuration:

- `copilot`
- `enable_language_server`
- `ensure_final_newline_on_save`
- `format_on_save`
- `formatter`
- `hard_tabs`
- `language_overrides`
- `preferred_line_length`
- `remove_trailing_whitespace_on_save`
- `soft_wrap`
- `tab_size`
- `show_copilot_suggestions`
- `show_whitespaces`

_See the Global settings section for details about these settings_

## Global settings

To get started with editing Zed's global settings, open `~/.config/zed/settings.json` via `⌘` + `,`, the command palette (`zed: open settings`), or the `Zed > Settings > Open Settings` application menu item.

Here are all the currently available settings.

## Active Pane Magnification

- Description: Scale by which to zoom the active pane. When set to `1.0`, the active pane has the same size as others, but when set to a larger value, the active pane takes up more space.
- Setting: `active_pane_magnification`
- Default: `1.0`

**Options**

`float` values

## Autosave

- Description: When to automatically save edited buffers.
- Setting: `autosave`
- Default: `off`

**Options**

1. To disable autosave, set it to `off`

```json
{
  "autosave": "off"
}
```

2. To autosave when focus changes, use `on_focus_change`:

```json
{
  "autosave": "on_focus_change"
}
```

3. To autosave when the active window changes, use `on_window_change`:

```json
{
  "autosave": "on_window_change"
}
```

4. To autosave after an inactivity period, use `after_delay`:

```json
{
  "autosave": {
    "after_delay": {
      "milliseconds": 1000
    }
  }
}
```

## Auto Update

- Description: Whether or not to automatically check for updates.
- Setting: `auto_update`
- Default: `true`

**Options**

`boolean` values

## Buffer Font Family

- Description: The name of a font to use for rendering text in the editor.
- Setting: `buffer_font_family`
- Default: `Zed Mono`

**Options**

The name of any font family installed on the user's system

## Buffer Font Features

- Description: The OpenType features to enable for text in the editor.
- Setting: `buffer_font_features`
- Default: `null`

**Options**

Zed supports a subset of OpenType features that can be enabled or disabled for a given buffer or terminal font. The following [OpenType features](https://en.wikipedia.org/wiki/List_of_typographic_features) can be enabled or disabled too: `calt`, `case`, `cpsp`, `frac`, `liga`, `onum`, `ordn`, `pnum`, `ss01`, `ss02`, `ss03`, `ss04`, `ss05`, `ss06`, `ss07`, `ss08`, `ss09`, `ss10`, `ss11`, `ss12`, `ss13`, `ss14`, `ss15`, `ss16`, `ss17`, `ss18`, `ss19`, `ss20`, `subs`, `sups`, `swsh`, `titl`, `tnum`, `zero`.

For example, to disable ligatures for a given font you can add the following to your settings:

```json
{
  "buffer_font_features": {
    "calt": false
  }
}
```

## Buffer Font Size

- Description: The default font size for text in the editor.
- Setting: `buffer_font_size`
- Default: `15`

**Options**

`integer` values

## Confirm Quit

- Description: Whether or not to prompt the user to confirm before closing the application.
- Setting: `confirm_quit`
- Default: `false`

**Options**

`boolean` values

## Centered Layout

- Description: Configuration for the centered layout mode.
- Setting: `centered_layout`
- Default:

```json
"centered_layout": {
  "left_padding": 0.2,
  "right_padding": 0.2,
}
```

**Options**

The `left_padding` and `right_padding` options define the relative width of the
left and right padding of the central pane from the workspace when the centered layout mode is activated. Valid values range is from `0` to `0.4`.

## Copilot

- Description: Copilot-specific settings.
- Setting: `copilot`
- Default:

```json
"copilot": {
  "disabled_globs": [
    ".env"
  ]
}
```

**Options**

### Disabled Globs

- Description: The set of glob patterns for which Copilot should be disabled in any matching file.
- Setting: `disabled_globs`
- Default: [".env"]

**Options**

List of `string` values

## Cursor Blink

- Description: Whether or not the cursor blinks.
- Setting: `cursor_blink`
- Default: `true`

**Options**

`boolean` values

## Default Dock Anchor

- Description: The default anchor for new docks.
- Setting: `default_dock_anchor`
- Default: `bottom`

**Options**

1. Position the dock attached to the bottom of the workspace: `bottom`
2. Position the dock to the right of the workspace like a side panel: `right`
3. Position the dock full screen over the entire workspace: `expanded`

<<<<<<< HEAD
## Editor Tabs

- Description: Configuration for the editor tabs.
- Setting: `tabs`
- Default:

```json
"tabs": {
  "placement": "top",
  "close_position": "right",
  "git_status": false
},
```

### Placement

- Description: Where to place the editor tab bar.
- Setting: `placement`
- Default: `top`

**Options**

1. Place the tab bar on top of the editor:

```json
{
  "placement": "top"
}
```

2. Place the tab bar at the bottom of the editor:

```json
{
  "placement": "bottom"
}
```

3. Hide the tab bar:

```json
{
  "placement": "no"
}
```

### Close Position

- Description: Where to display close button within a tab.
- Setting: `close_position`
- Default: `right`

**Options**

1. Display the close button on the right:

```json
{
  "close_position": "right"
}
```

2. Display the close button on the left:

```json
{
  "close_position": "left"
}
```

### Git Status

- Description: Whether or not to show Git file status in tab.
- Setting: `git_status`
- Default: false
=======
## Editor Scrollbar

- Description: Whether or not to show the editor scrollbar and various elements in it.
- Setting: `scrollbar`
- Default:

```json
"scrollbar": {
  "show": "auto",
  "git_diff": true,
  "search_results": true,
  "selected_symbol": true,
  "diagnostics": true
},
```

### Show Mode

- Description: When to show the editor scrollbar.
- Setting: `show`
- Default: `auto`

**Options**

1. Show the scrollbar if there's important information or follow the system's configured behavior:

```json
"scrollbar": {
  "show": "auto"
}
```

2. Match the system's configured behavior:

```json
"scrollbar": {
  "show": "system"
}
```

3. Always show the scrollbar:

```json
"scrollbar": {
  "show": "always"
}
```

4. Never show the scrollbar:

```json
"scrollbar": {
  "show": "never"
}
```

### Git Diff Indicators

- Description: Whether to show git diff indicators in the scrollbar.
- Setting: `git_diff`
- Default: `true`

**Options**

`boolean` values

### Search Results Indicators

- Description: Whether to show buffer search results in the scrollbar.
- Setting: `search_results`
- Default: `true`

**Options**

`boolean` values

### Selected Symbols Indicators

- Description: Whether to show selected symbol occurrences in the scrollbar.
- Setting: `selected_symbol`
- Default: `true`

**Options**

`boolean` values

### Diagnostics

- Description: Whether to show diagnostic indicators in the scrollbar.
- Setting: `diagnostics`
- Default: `true`

**Options**

`boolean` values
>>>>>>> e25f0dfb

## Editor Toolbar

- Description: Whether or not to show various elements in the editor toolbar.
- Setting: `toolbar`
- Default:

```json
"toolbar": {
  "breadcrumbs": true,
  "quick_actions": true
},
```

**Options**

Each option controls displaying of a particular toolbar element. If all elements are hidden, the editor toolbar is not displayed.

## Enable Language Server

- Description: Whether or not to use language servers to provide code intelligence.
- Setting: `enable_language_server`
- Default: `true`

**Options**

`boolean` values

## Ensure Final Newline On Save

- Description: Whether or not to ensure there's a single newline at the end of a buffer when saving it.
- Setting: `ensure_final_newline_on_save`
- Default: `true`

**Options**

`boolean` values

## LSP

- Description: Configuration for language servers.
- Setting: `lsp`
- Default: `null`

**Options**

The following settings can be overridden for specific language servers:

- `initialization_options`

To override settings for a language, add an entry for that language server's name to the `lsp` value. Example:

```json
"lsp": {
  "rust-analyzer": {
    "initialization_options": {
      "check": {
        "command": "clippy" // rust-analyzer.check.command (default: "check")
      }
    }
  }
}
```

## Format On Save

- Description: Whether or not to perform a buffer format before saving.
- Setting: `format_on_save`
- Default: `on`

**Options**

1. `on`, enables format on save obeying `formatter` setting:

```json
{
  "format_on_save": "on"
}
```

2. `off`, disables format on save:

```json
{
  "format_on_save": "off"
}
```

## Formatter

- Description: How to perform a buffer format.
- Setting: `formatter`
- Default: `language_server`

**Options**

1. To use the current language server, use `"language_server"`:

```json
{
  "formatter": "language_server"
}
```

2. Or to use an external command, use `"external"`. Specify the name of the formatting program to run, and an array of arguments to pass to the program. The buffer's text will be passed to the program on stdin, and the formatted output should be written to stdout. For example, the following command would strip trailing spaces using [`sed(1)`](https://linux.die.net/man/1/sed):

```json
{
  "formatter": {
    "external": {
      "command": "sed",
      "arguments": ["-e", "s/ *$//"]
    }
  }
}
```

3. Or to use code actions provided by the connected language servers, use `"code_actions"` (requires Zed `0.130.x`):

```json
{
  "formatter": {
    "code_actions": {
      // Use ESLint's --fix:
      "source.fixAll.eslint": true,
      // Organize imports on save:
      "source.organizeImports": true
    }
  }
}
```

## Code Actions On Format

- Description: The code actions to perform with the primary language server when formatting the buffer.
- Setting: `code_actions_on_format`
- Default: `{}`, except for Go it's `{ "source.organizeImports": true }`

**Examples**

1. Organize imports on format in TypeScript and TSX buffers:

```json
{
  "languages": {
    "TypeScript": {
      "code_actions_on_format": {
        "source.organizeImports": true
      }
    },
    "TSX": {
      "code_actions_on_format": {
        "source.organizeImports": true
      }
    }
  }
}
```

2. Run ESLint `fixAll` code action when formatting (requires Zed `0.125.0`):

```json
{
  "languages": {
    "JavaScript": {
      "code_actions_on_format": {
        "source.fixAll.eslint": true
      }
    }
  }
}
```

3. Run only a single ESLint rule when using `fixAll` (requires Zed `0.125.0`):

```json
{
  "languages": {
    "JavaScript": {
      "code_actions_on_format": {
        "source.fixAll.eslint": true
      }
    }
  },
  "lsp": {
    "eslint": {
      "settings": {
        "codeActionOnSave": {
          "rules": ["import/order"]
        }
      }
    }
  }
}
```

## Auto close

- Description: Whether to automatically add matching closing characters when typing opening parenthesis, bracket, brace, single or double quote characters.
- Setting: `use_autoclose`
- Default: `true`

**Options**

`boolean` values

## Always Treat Brackets As Autoclosed

- Description: Controls how the editor handles the autoclosed characters.
- Setting: `always_treat_brackets_as_autoclosed`
- Default: `false`

**Options**

`boolean` values

**Example**

If the setting is set to `true`:

1. Enter in the editor: `)))`
2. Move the cursor to the start: `^)))`
3. Enter again: `)))`

The result is still `)))` and not `))))))`, which is what it would be by default.

## File Types

- Setting: `file_types`
- Description: Configure how Zed selects a language for a file based on its filename or extension.
- Default: `{}`

**Examples**

To interpret all `.c` files as C++, and files called `MyLockFile` as TOML:

```json
{
  "file_types": {
    "C++": ["c"],
    "TOML": ["MyLockFile"]
  }
}
```

## Git

- Description: Configuration for git-related features.
- Setting: `git`
- Default:

```json
{
  "git": {
    "git_gutter": "tracked_files",
    "inline_blame": {
      "enabled": true
    }
  }
}
```

### Git Gutter

- Description: Whether or not to show the git gutter.
- Setting: `git_gutter`
- Default: `tracked_files`

**Options**

1. Show git gutter in tracked files

```json
{
  "git": {
    "git_gutter": "tracked_files"
  }
}
```

2. Hide git gutter

```json
{
  "git": {
    "git_gutter": "hide"
  }
}
```

### Inline Git Blame

- Description: Whether or not to show git blame information inline, on the currently focused line (requires Zed `0.132.0`).
- Setting: `inline_blame`
- Default:

```json
{
  "git": {
    "inline_blame": {
      "enabled": true
    }
  }
}
```

**Options**

1. Disable inline git blame:

```json
{
  "git": {
    "inline_blame": {
      "enabled": false
    }
  }
}
```

2. Only show inline git blame after a delay (that starts after cursor stops moving):

```json
{
  "git": {
    "inline_blame": {
      "enabled": false,
      "delay_ms": 500
    }
  }
}
```

## Hard Tabs

- Description: Whether to indent lines using tab characters or multiple spaces.
- Setting: `hard_tabs`
- Default: `false`

**Options**

`boolean` values

## Hover Popover Enabled

- Description: Whether or not to show the informational hover box when moving the mouse over symbols in the editor.
- Setting: `hover_popover_enabled`
- Default: `true`

**Options**

`boolean` values

## Inlay hints

- Description: Configuration for displaying extra text with hints in the editor.
- Setting: `inlay_hints`
- Default:

```json
"inlay_hints": {
  "enabled": false,
  "show_type_hints": true,
  "show_parameter_hints": true,
  "show_other_hints": true,
  "edit_debounce_ms": 700,
  "scroll_debounce_ms": 50
}
```

**Options**

Inlay hints querying consists of two parts: editor (client) and LSP server.
With the inlay settings above are changed to enable the hints, editor will start to query certain types of hints and react on LSP hint refresh request from the server.
At this point, the server may or may not return hints depending on its implementation, further configuration might be needed, refer to the corresponding LSP server documentation.

The following languages have inlay hints preconfigured by Zed:

- [Go](https://docs.zed.dev/languages/go)
- [Rust](https://docs.zed.dev/languages/rust)
- [Svelte](https://docs.zed.dev/languages/svelte)
- [Typescript](https://docs.zed.dev/languages/typescript)

Use the `lsp` section for the server configuration. Examples are provided in the corresponding language documentation.

Hints are not instantly queried in Zed, two kinds of debounces are used, either may be set to 0 to be disabled.
Settings-related hint updates are not debounced.

## Journal

- Description: Configuration for the journal.
- Setting: `journal`
- Default:

```json
"journal": {
  "path": "~",
  "hour_format": "hour12"
}
```

### Path

- Description: The path of the directory where journal entries are stored.
- Setting: `path`
- Default: `~`

**Options**

`string` values

### Hour Format

- Description: The format to use for displaying hours in the journal.
- Setting: `hour_format`
- Default: `hour12`

**Options**

1. 12-hour format:

```json
{
  "hour_format": "hour12"
}
```

2. 24-hour format:

```json
{
  "hour_format": "hour24"
}
```

## Language Overrides

- Description: Configuration overrides for specific languages.
- Setting: `language_overrides`
- Default: `null`

**Options**

To override settings for a language, add an entry for that languages name to the `language_overrides` value. Example:

```json
"language_overrides": {
  "C": {
    "format_on_save": "off",
    "preferred_line_length": 64,
    "soft_wrap": "preferred_line_length"
  },
  "JSON": {
    "tab_size": 4
  }
}
```

The following settings can be overridden for each specific language:

- `enable_language_server`
- `ensure_final_newline_on_save`
- `format_on_save`
- `formatter`
- `hard_tabs`
- `preferred_line_length`
- `remove_trailing_whitespace_on_save`
- `show_copilot_suggestions`
- `show_whitespaces`
- `soft_wrap`
- `tab_size`
- `use_autoclose`
- `always_treat_brackets_as_autoclosed`

These values take in the same options as the root-level settings with the same name.

## Preview tabs

- Description:
  (requires Zed `0.132.x`) \
  Preview tabs allow you to open files in preview mode, where they close automatically when you switch to another file unless you explicitly pin them. This is useful for quickly viewing files without cluttering your workspace. Preview tabs display their file names in italics. \
   There are several ways to convert a preview tab into a regular tab:

  - Double-clicking on the file
  - Double-clicking on the tab header
  - Using the `project_panel::OpenPermanent` action
  - Editing the file
  - Dragging the file to a different pane

- Setting: `preview_tabs`
- Default:

```json
"preview_tabs": {
  "enabled": true,
  "enable_preview_from_file_finder": false
}
```

### Enable preview from file finder

- Description: Determines whether to open files in preview mode when selected from the file finder.
- Setting: `enable_preview_from_file_finder`
- Default: `false`

**Options**

`boolean` values

## Preferred Line Length

- Description: The column at which to soft-wrap lines, for buffers where soft-wrap is enabled.
- Setting: `preferred_line_length`
- Default: `80`

**Options**

`integer` values

## Projects Online By Default

- Description: Whether or not to show the online projects view by default.
- Setting: `projects_online_by_default`
- Default: `true`

**Options**

`boolean` values

## Remove Trailing Whitespace On Save

- Description: Whether or not to remove any trailing whitespace from lines of a buffer before saving it.
- Setting: `remove_trailing_whitespace_on_save`
- Default: `true`

**Options**

`boolean` values

## Show Call Status Icon

- Description: Whether or not to show the call status icon in the status bar.
- Setting: `show_call_status_icon`
- Default: `true`

**Options**

`boolean` values

## Show Completions On Input

- Description: Whether or not to show completions as you type.
- Setting: `show_completions_on_input`
- Default: `true`

**Options**

`boolean` values

## Show Completion Documentation

- Description: Whether to display inline and alongside documentation for items in the completions menu.
- Setting: `show_completion_documentation`
- Default: `true`

**Options**

`boolean` values

## Completion Documentation Debounce Delay

- Description: The debounce delay before re-querying the language server for completion documentation when not included in original completion list.
- Setting: `completion_documentation_secondary_query_debounce`
- Default: `300` ms

**Options**

`integer` values

## Show Copilot Suggestions

- Description: Whether or not to show Copilot suggestions as you type or wait for a `copilot::Toggle`.
- Setting: `show_copilot_suggestions`
- Default: `true`

**Options**

`boolean` values

## Show Whitespaces

- Description: Whether or not to show render whitespace characters in the editor.
- Setting: `show_whitespaces`
- Default: `selection`

**Options**

1. `all`
2. `selection`
3. `none`

## Soft Wrap

- Description: Whether or not to automatically wrap lines of text to fit editor / preferred width.
- Setting: `soft_wrap`
- Default: `none`

**Options**

1. `editor_width`
2. `preferred_line_length`
3. `none`

## Tab Size

- Description: The number of spaces to use for each tab character.
- Setting: `tab_size`
- Default: `4`

**Options**

`integer` values

## Telemetry

- Description: Control what info is collected by Zed.
- Setting: `telemetry`
- Default:

```json
"telemetry": {
  "diagnostics": true,
  "metrics": true
},
```

**Options**

### Diagnostics

- Description: Setting for sending debug-related data, such as crash reports.
- Setting: `diagnostics`
- Default: `true`

**Options**

`boolean` values

### Metrics

- Description: Setting for sending anonymized usage data, such what languages you're using Zed with.
- Setting: `metrics`
- Default: `true`

**Options**

`boolean` values

## Terminal

- Description: Configuration for the terminal.
- Setting: `terminal`
- Default:

```json
"terminal": {
  "alternate_scroll": "off",
  "blinking": "terminal_controlled",
  "copy_on_select": false,
  "env": {},
  "font_family": null,
  "font_features": null,
  "font_size": null,
  "option_as_meta": false,
  "button": false,
  "shell": {},
  "toolbar": {
    "title": true
  },
  "working_directory": "current_project_directory"
}
```

### Alternate Scroll

- Description: Set whether Alternate Scroll mode (DECSET code: `?1007`) is active by default. Alternate Scroll mode converts mouse scroll events into up / down key presses when in the alternate screen (e.g. when running applications like vim or less). The terminal can still set and unset this mode with ANSI escape codes.
- Setting: `alternate_scroll`
- Default: `off`

**Options**

1. Default alternate scroll mode to on

```json
{
  "alternate_scroll": "on"
}
```

2. Default alternate scroll mode to off

```json
{
  "alternate_scroll": "off"
}
```

### Blinking

- Description: Set the cursor blinking behavior in the terminal
- Setting: `blinking`
- Default: `terminal_controlled`

**Options**

1. Never blink the cursor, ignore the terminal mode

```json
{
  "blinking": "off"
}
```

2. Default the cursor blink to off, but allow the terminal to turn blinking on

```json
{
  "blinking": "terminal_controlled"
}
```

3. Always blink the cursor, ignore the terminal mode

```json
"blinking": "on",
```

### Copy On Select

- Description: Whether or not selecting text in the terminal will automatically copy to the system clipboard.
- Setting: `copy_on_select`
- Default: `false`

**Options**

`boolean` values

### Env

- Description: Any key-value pairs added to this object will be added to the terminal's environment. Keys must be unique, use `:` to separate multiple values in a single variable
- Setting: `env`
- Default: `{}`

**Example**

```json
"env": {
  "ZED": "1",
  "KEY": "value1:value2"
}
```

### Font Size

- Description: What font size to use for the terminal. When not set defaults to matching the editor's font size
- Setting: `font_size`
- Default: `null`

**Options**

`integer` values

### Font Family

- Description: What font to use for the terminal. When not set, defaults to matching the editor's font.
- Setting: `font_family`
- Default: `null`

**Options**

The name of any font family installed on the user's system

### Font Features

- Description: What font features to use for the terminal. When not set, defaults to matching the editor's font features.
- Setting: `font_features`
- Default: `null`

**Options**

See Buffer Font Features

### Option As Meta

- Description: Re-interprets the option keys to act like a 'meta' key, like in Emacs.
- Setting: `option_as_meta`
- Default: `true`

**Options**

`boolean` values

### Shell

- Description: What shell to use when launching the terminal.
- Setting: `shell`
- Default: `system`

**Options**

1. Use the system's default terminal configuration (usually the `/etc/passwd` file).

```json
{
  "shell": "system"
}
```

2. A program to launch:

```json
"shell": {
    "program": "sh"
}
```

3. A program with arguments:

```json
"shell": {
  "with_arguments": {
    "program": "/bin/bash",
    "args": ["--login"]
  }
}
```

## Terminal Toolbar

- Description: Whether or not to show various elements in the terminal toolbar. It only affects terminals placed in the editor pane.
- Setting: `toolbar`
- Default:

```json
"toolbar": {
  "title": true,
},
```

**Options**

At the moment, only the `title` option is available, it controls displaying of the terminal title that can be changed via `PROMPT_COMMAND`. If the title is hidden, the terminal toolbar is not displayed.

### Terminal Button

- Description: Control to show or hide the terminal button in the status bar
- Setting: `button`
- Default: `true`

**Options**

`boolean` values

### Working Directory

- Description: What working directory to use when launching the terminal.
- Setting: `working_directory`
- Default: `"current_project_directory"`

**Options**

1. Use the current file's project directory. Will Fallback to the first project directory strategy if unsuccessful

```json
{
  "working_directory": "current_project_directory"
}
```

2. Use the first project in this workspace's directory. Will fallback to using this platform's home directory.

```json
{
  "working_directory": "first_project_directory"
}
```

3. Always use this platform's home directory (if we can find it)

```json
{
  "working_directory": "always_home"
}
```

4. Always use a specific directory. This value will be shell expanded. If this path is not a valid directory the terminal will default to this platform's home directory.

```json
"working_directory": {
  "always": {
    "directory": "~/zed/projects/"
  }
}
```

## Theme

- Description: The theme setting can be specified in two forms - either as the name of a theme or as an object containing the `mode`, `dark`, and `light` themes for the Zed UI.
- Setting: `theme`
- Default: `One Dark`

### Theme Object

- Description: Specify the theme using an object that includes the `mode`, `dark`, and `light` themes.
- Setting: `theme`
- Default:

```json
"theme": {
  "mode": "dark",
  "dark": "One Dark",
  "light": "One Light"
},
```

### Mode

- Description: Specify theme mode.
- Setting: `mode`
- Default: `dark`

**Options**

1. Set the theme to dark mode

```json
{
  "mode": "dark"
}
```

2. Set the theme to light mode

```json
{
  "mode": "light"
}
```

3. Set the theme to system mode

```json
{
  "mode": "system"
}
```

### Dark

- Description: The name of the dark Zed theme to use for the UI.
- Setting: `dark`
- Default: `One Dark`

**Options**

Run the `theme selector: toggle` action in the command palette to see a current list of valid themes names.

### Light

- Description: The name of the light Zed theme to use for the UI.
- Setting: `light`
- Default: `One Light`

**Options**

Run the `theme selector: toggle` action in the command palette to see a current list of valid themes names.

## Vim

- Description: Whether or not to enable vim mode (work in progress).
- Setting: `vim_mode`
- Default: `false`

## Project Panel

- Description: Customise project panel
- Setting: `project_panel`
- Default:

```json
"project_panel": {
  "dock": "left",
  "git_status": true,
  "default_width": "N/A - width in pixels"
},
```

### Dock

- Description: Control the position of the dock
- Setting: `dock`
- Default: `left`

**Options**

1. Default dock position to left

```json
{
  "dock": "left"
}
```

2. Default dock position to right

```json
{
  "dock": "right"
}
```

### Git Status

- Description: Indicates newly created and updated files
- Setting: `git_status`
- Default: `true`

1. Default enable git status

```json
{
  "git_status": true
}
```

2. Default disable git status

```json
{
  "git_status": false
}
```

### Default Width

- Description: Customise default width taken by project panel
- Setting: `default_width`
- Default: N/A width in pixels (eg: 420)

**Options**

`boolean` values

## Calls

- Description: Customise behaviour when participating in a call
- Setting: `calls`
- Default:

```json
"calls": {
  // Join calls with the microphone live by default
  "mute_on_join": false,
  // Share your project when you are the first to join a channel
  "share_on_join": true
},
```

## An example configuration:

```json
// ~/.config/zed/settings.json
{
  "theme": "cave-light",
  "tab_size": 2,
  "preferred_line_length": 80,
  "soft_wrap": "none",

  "buffer_font_size": 18,
  "buffer_font_family": "Zed Mono",

  "autosave": "on_focus_change",
  "format_on_save": "off",
  "vim_mode": false,
  "projects_online_by_default": true,
  "terminal": {
    "font_family": "FiraCode Nerd Font Mono",
    "blinking": "off"
  },
  "language_overrides": {
    "C": {
      "format_on_save": "language_server",
      "preferred_line_length": 64,
      "soft_wrap": "preferred_line_length"
    }
  }
}
```<|MERGE_RESOLUTION|>--- conflicted
+++ resolved
@@ -208,83 +208,6 @@
 2. Position the dock to the right of the workspace like a side panel: `right`
 3. Position the dock full screen over the entire workspace: `expanded`
 
-<<<<<<< HEAD
-## Editor Tabs
-
-- Description: Configuration for the editor tabs.
-- Setting: `tabs`
-- Default:
-
-```json
-"tabs": {
-  "placement": "top",
-  "close_position": "right",
-  "git_status": false
-},
-```
-
-### Placement
-
-- Description: Where to place the editor tab bar.
-- Setting: `placement`
-- Default: `top`
-
-**Options**
-
-1. Place the tab bar on top of the editor:
-
-```json
-{
-  "placement": "top"
-}
-```
-
-2. Place the tab bar at the bottom of the editor:
-
-```json
-{
-  "placement": "bottom"
-}
-```
-
-3. Hide the tab bar:
-
-```json
-{
-  "placement": "no"
-}
-```
-
-### Close Position
-
-- Description: Where to display close button within a tab.
-- Setting: `close_position`
-- Default: `right`
-
-**Options**
-
-1. Display the close button on the right:
-
-```json
-{
-  "close_position": "right"
-}
-```
-
-2. Display the close button on the left:
-
-```json
-{
-  "close_position": "left"
-}
-```
-
-### Git Status
-
-- Description: Whether or not to show Git file status in tab.
-- Setting: `git_status`
-- Default: false
-=======
 ## Editor Scrollbar
 
 - Description: Whether or not to show the editor scrollbar and various elements in it.
@@ -380,7 +303,104 @@
 **Options**
 
 `boolean` values
->>>>>>> e25f0dfb
+
+## Editor Tab Bar
+
+- Description: Settings related to the editor's tab bar.
+- Settings: `tab_bar`
+- Default:
+
+```json
+"tab_bar": {
+  "placement": "top",
+  "show_nav_history_buttons": true
+}
+```
+
+### Placement
+
+- Description: Where to place the editor tab bar.
+- Setting: `placement`
+- Default: `top`
+
+**Options**
+
+1. Place the tab bar on top of the editor:
+
+```json
+{
+  "placement": "top"
+}
+```
+
+2. Place the tab bar at the bottom of the editor:
+
+```json
+{
+  "placement": "bottom"
+}
+```
+
+3. Hide the tab bar:
+
+```json
+{
+  "placement": "no"
+}
+```
+
+### Navigation History Buttons
+
+- Description: Whether to show the navigation history buttons.
+- Setting: `show_nav_history_buttons`
+- Default: `true`
+
+**Options**
+
+`boolean` values
+
+## Editor Tabs
+
+- Description: Configuration for the editor tabs.
+- Setting: `tabs`
+- Default:
+
+```json
+"tabs": {
+  "close_position": "right",
+  "git_status": false
+},
+```
+
+### Close Position
+
+- Description: Where to display close button within a tab.
+- Setting: `close_position`
+- Default: `right`
+
+**Options**
+
+1. Display the close button on the right:
+
+```json
+{
+  "close_position": "right"
+}
+```
+
+2. Display the close button on the left:
+
+```json
+{
+  "close_position": "left"
+}
+```
+
+### Git Status
+
+- Description: Whether or not to show Git file status in tab.
+- Setting: `git_status`
+- Default: `false`
 
 ## Editor Toolbar
 
