pub mod mappings;

pub use alacritty_terminal;

mod pty_info;
pub mod terminal_settings;

use alacritty_terminal::{
    event::{Event as AlacTermEvent, EventListener, Notify, WindowSize},
    event_loop::{EventLoop, Msg, Notifier},
    grid::{Dimensions, Scroll as AlacScroll},
    index::{Boundary, Column, Direction as AlacDirection, Line, Point as AlacPoint},
    selection::{Selection, SelectionRange, SelectionType},
    sync::FairMutex,
    term::{
        cell::Cell,
        search::{Match, RegexIter, RegexSearch},
        Config, RenderableCursor, TermMode,
    },
    tty::{self},
    vte::ansi::{ClearMode, Handler, NamedPrivateMode, PrivateMode},
    Term,
};
use anyhow::{bail, Result};

use futures::{
    channel::mpsc::{unbounded, UnboundedReceiver, UnboundedSender},
    FutureExt,
};

use mappings::mouse::{
    alt_scroll, grid_point, grid_point_and_side, mouse_button_report, mouse_moved_report,
    scroll_report,
};

use collections::{HashMap, VecDeque};
use futures::StreamExt;
use pty_info::PtyProcessInfo;
use serde::{Deserialize, Serialize};
use settings::Settings;
use smol::channel::{Receiver, Sender};
use task::{HideStrategy, Shell, TaskId};
use terminal_settings::{AlternateScroll, TerminalBlink, TerminalSettings};
use theme::{ActiveTheme, Theme};
use util::truncate_and_trailoff;

use std::{
    cmp::{self, min},
    fmt::Display,
    ops::{Deref, Index, RangeInclusive},
    path::PathBuf,
    sync::Arc,
    time::Duration,
};
use thiserror::Error;

use gpui::{
    actions, black, px, AnyWindowHandle, AppContext, Bounds, ClipboardItem, EventEmitter, Hsla,
    Keystroke, ModelContext, Modifiers, MouseButton, MouseDownEvent, MouseMoveEvent, MouseUpEvent,
    Pixels, Point, Rgba, ScrollWheelEvent, Size, Task, TouchPhase,
};

use crate::mappings::{colors::to_alac_rgb, keys::to_esc_str};

actions!(
    terminal,
    [
        Clear,
        Copy,
        Paste,
        ShowCharacterPalette,
        SearchTest,
        ScrollLineUp,
        ScrollLineDown,
        ScrollPageUp,
        ScrollPageDown,
        ScrollToTop,
        ScrollToBottom,
    ]
);

///Scrolling is unbearably sluggish by default. Alacritty supports a configurable
///Scroll multiplier that is set to 3 by default. This will be removed when I
///Implement scroll bars.
#[cfg(target_os = "macos")]
const SCROLL_MULTIPLIER: f32 = 4.;
#[cfg(not(target_os = "macos"))]
const SCROLL_MULTIPLIER: f32 = 1.;
const MAX_SEARCH_LINES: usize = 100;
const DEBUG_TERMINAL_WIDTH: Pixels = px(500.);
const DEBUG_TERMINAL_HEIGHT: Pixels = px(30.);
const DEBUG_CELL_WIDTH: Pixels = px(5.);
const DEBUG_LINE_HEIGHT: Pixels = px(5.);

///Upward flowing events, for changing the title and such
#[derive(Clone, Debug)]
pub enum Event {
    TitleChanged,
    BreadcrumbsChanged,
    CloseTerminal,
    Bell,
    Wakeup,
    BlinkChanged,
    SelectionsChanged,
    NewNavigationTarget(Option<MaybeNavigationTarget>),
    Open(MaybeNavigationTarget),
}

#[derive(Clone, Debug)]
pub struct PathLikeTarget {
    /// File system path, absolute or relative, existing or not.
    /// Might have line and column number(s) attached as `file.rs:1:23`
    pub maybe_path: String,
    /// Current working directory of the terminal
    pub terminal_dir: Option<PathBuf>,
}

/// A string inside terminal, potentially useful as a URI that can be opened.
#[derive(Clone, Debug)]
pub enum MaybeNavigationTarget {
    /// HTTP, git, etc. string determined by the [`URL_REGEX`] regex.
    Url(String),
    /// File system path, absolute or relative, existing or not.
    /// Might have line and column number(s) attached as `file.rs:1:23`
    PathLike(PathLikeTarget),
}

#[derive(Clone)]
enum InternalEvent {
    Resize(TerminalSize),
    Clear,
    // FocusNextMatch,
    Scroll(AlacScroll),
    ScrollToAlacPoint(AlacPoint),
    SetSelection(Option<(Selection, AlacPoint)>),
    UpdateSelection(Point<Pixels>),
    // Adjusted mouse position, should open
    FindHyperlink(Point<Pixels>, bool),
    Copy,
}

///A translation struct for Alacritty to communicate with us from their event loop
#[derive(Clone)]
pub struct ZedListener(pub UnboundedSender<AlacTermEvent>);

impl EventListener for ZedListener {
    fn send_event(&self, event: AlacTermEvent) {
        self.0.unbounded_send(event).ok();
    }
}

pub fn init(cx: &mut AppContext) {
    TerminalSettings::register(cx);
}

#[derive(Clone, Copy, Debug, PartialEq, Eq, Serialize, Deserialize)]
pub struct TerminalSize {
    pub cell_width: Pixels,
    pub line_height: Pixels,
    pub size: Size<Pixels>,
}

impl TerminalSize {
    pub fn new(line_height: Pixels, cell_width: Pixels, size: Size<Pixels>) -> Self {
        TerminalSize {
            cell_width,
            line_height,
            size,
        }
    }

    pub fn num_lines(&self) -> usize {
        (self.size.height / self.line_height).floor() as usize
    }

    pub fn num_columns(&self) -> usize {
        (self.size.width / self.cell_width).floor() as usize
    }

    pub fn height(&self) -> Pixels {
        self.size.height
    }

    pub fn width(&self) -> Pixels {
        self.size.width
    }

    pub fn cell_width(&self) -> Pixels {
        self.cell_width
    }

    pub fn line_height(&self) -> Pixels {
        self.line_height
    }
}

impl Default for TerminalSize {
    fn default() -> Self {
        TerminalSize::new(
            DEBUG_LINE_HEIGHT,
            DEBUG_CELL_WIDTH,
            Size {
                width: DEBUG_TERMINAL_WIDTH,
                height: DEBUG_TERMINAL_HEIGHT,
            },
        )
    }
}

impl From<TerminalSize> for WindowSize {
    fn from(val: TerminalSize) -> Self {
        WindowSize {
            num_lines: val.num_lines() as u16,
            num_cols: val.num_columns() as u16,
            cell_width: f32::from(val.cell_width()) as u16,
            cell_height: f32::from(val.line_height()) as u16,
        }
    }
}

impl Dimensions for TerminalSize {
    /// Note: this is supposed to be for the back buffer's length,
    /// but we exclusively use it to resize the terminal, which does not
    /// use this method. We still have to implement it for the trait though,
    /// hence, this comment.
    fn total_lines(&self) -> usize {
        self.screen_lines()
    }

    fn screen_lines(&self) -> usize {
        self.num_lines()
    }

    fn columns(&self) -> usize {
        self.num_columns()
    }
}

#[derive(Error, Debug)]
pub struct TerminalError {
    pub directory: Option<PathBuf>,
    pub shell: Shell,
    pub source: std::io::Error,
}

impl TerminalError {
    pub fn fmt_directory(&self) -> String {
        self.directory
            .clone()
            .map(|path| {
                match path
                    .into_os_string()
                    .into_string()
                    .map_err(|os_str| format!("<non-utf8 path> {}", os_str.to_string_lossy()))
                {
                    Ok(s) => s,
                    Err(s) => s,
                }
            })
            .unwrap_or_else(|| {
                let default_dir =
                    dirs::home_dir().map(|buf| buf.into_os_string().to_string_lossy().to_string());
                match default_dir {
                    Some(dir) => format!("<none specified, using home directory> {}", dir),
                    None => "<none specified, could not find home directory>".to_string(),
                }
            })
    }

    pub fn shell_to_string(&self) -> String {
        match &self.shell {
            Shell::System => "<system shell>".to_string(),
            Shell::Program(p) => p.to_string(),
            Shell::WithArguments { program, args } => format!("{} {}", program, args.join(" ")),
        }
    }

    pub fn fmt_shell(&self) -> String {
        match &self.shell {
            Shell::System => "<system defined shell>".to_string(),
            Shell::Program(s) => s.to_string(),
            Shell::WithArguments { program, args } => format!("{} {}", program, args.join(" ")),
        }
    }
}

impl Display for TerminalError {
    fn fmt(&self, f: &mut std::fmt::Formatter<'_>) -> std::fmt::Result {
        let dir_string: String = self.fmt_directory();
        let shell = self.fmt_shell();

        write!(
            f,
            "Working directory: {} Shell command: `{}`, IOError: {}",
            dir_string, shell, self.source
        )
    }
}

// https://github.com/alacritty/alacritty/blob/cb3a79dbf6472740daca8440d5166c1d4af5029e/extra/man/alacritty.5.scd?plain=1#L207-L213
const DEFAULT_SCROLL_HISTORY_LINES: usize = 10_000;
const MAX_SCROLL_HISTORY_LINES: usize = 100_000;

pub struct TerminalBuilder {
    terminal: Terminal,
    events_rx: UnboundedReceiver<AlacTermEvent>,
}

impl TerminalBuilder {
    #[allow(clippy::too_many_arguments)]
    pub fn new(
        working_directory: Option<PathBuf>,
        task: Option<TaskState>,
        shell: Shell,
        mut env: HashMap<String, String>,
        blink_settings: Option<TerminalBlink>,
        alternate_scroll: AlternateScroll,
        max_scroll_history_lines: Option<usize>,
        window: AnyWindowHandle,
        completion_tx: Sender<()>,
        cx: &mut AppContext,
    ) -> Result<TerminalBuilder> {
        // TODO: Properly set the current locale,
        env.entry("LC_ALL".to_string())
            .or_insert_with(|| "en_US.UTF-8".to_string());

        env.insert("ZED_TERM".to_string(), "true".to_string());
        env.insert("TERM_PROGRAM".to_string(), "zed".to_string());
        env.insert(
            "TERM_PROGRAM_VERSION".to_string(),
            release_channel::AppVersion::global(cx).to_string(),
        );

        let pty_options = {
            let alac_shell = match shell.clone() {
                Shell::System => None,
                Shell::Program(program) => {
                    Some(alacritty_terminal::tty::Shell::new(program, Vec::new()))
                }
                Shell::WithArguments { program, args } => {
                    Some(alacritty_terminal::tty::Shell::new(program, args))
                }
            };

            alacritty_terminal::tty::Options {
                shell: alac_shell,
                working_directory: working_directory.clone(),
                hold: false,
                env: env.into_iter().collect(),
            }
        };

        // Setup Alacritty's env, which modifies the current process's environment
        alacritty_terminal::tty::setup_env();

        let scrolling_history = if task.is_some() {
            // Tasks like `cargo build --all` may produce a lot of output, ergo allow maximum scrolling.
            // After the task finishes, we do not allow appending to that terminal, so small tasks output should not
            // cause excessive memory usage over time.
            MAX_SCROLL_HISTORY_LINES
        } else {
            max_scroll_history_lines
                .unwrap_or(DEFAULT_SCROLL_HISTORY_LINES)
                .min(MAX_SCROLL_HISTORY_LINES)
        };
        let config = Config {
            scrolling_history,
            ..Config::default()
        };

        //Spawn a task so the Alacritty EventLoop can communicate with us in a view context
        //TODO: Remove with a bounded sender which can be dispatched on &self
        let (events_tx, events_rx) = unbounded();
        //Set up the terminal...
        let mut term = Term::new(
            config,
            &TerminalSize::default(),
            ZedListener(events_tx.clone()),
        );

        //Start off blinking if we need to
        if let Some(TerminalBlink::On) = blink_settings {
            term.set_private_mode(PrivateMode::Named(NamedPrivateMode::BlinkingCursor));
        }

        //Alacritty defaults to alternate scrolling being on, so we just need to turn it off.
        if let AlternateScroll::Off = alternate_scroll {
            term.unset_private_mode(PrivateMode::Named(NamedPrivateMode::AlternateScroll));
        }

        let term = Arc::new(FairMutex::new(term));

        //Setup the pty...
        let pty = match tty::new(
            &pty_options,
            TerminalSize::default().into(),
            window.window_id().as_u64(),
        ) {
            Ok(pty) => pty,
            Err(error) => {
                bail!(TerminalError {
                    directory: working_directory,
                    shell,
                    source: error,
                });
            }
        };

        let pty_info = PtyProcessInfo::new(&pty);

        //And connect them together
        let event_loop = EventLoop::new(
            term.clone(),
            ZedListener(events_tx.clone()),
            pty,
            pty_options.hold,
            false,
        )?;

        //Kick things off
        let pty_tx = event_loop.channel();
        let _io_thread = event_loop.spawn(); // DANGER

        let url_regex = RegexSearch::new(r#"(ipfs:|ipns:|magnet:|mailto:|gemini://|gopher://|https://|http://|news:|file://|git://|ssh:|ftp://)[^\u{0000}-\u{001F}\u{007F}-\u{009F}<>"\s{-}\^⟨⟩`]+"#).unwrap();
        // Optional suffix matches MSBuild diagnostic suffixes for path parsing in PathLikeWithPosition
        // https://learn.microsoft.com/en-us/visualstudio/msbuild/msbuild-diagnostic-format-for-tasks
        let word_regex =
            RegexSearch::new(r#"[\$\+\w.\[\]:/\\@\-~()]+(?:\((?:\d+|\d+,\d+)\))?"#).unwrap();

        let terminal = Terminal {
            task,
            pty_tx: Notifier(pty_tx),
            completion_tx,
            term,
            events: VecDeque::with_capacity(10), //Should never get this high.
            last_content: Default::default(),
            last_mouse: None,
            matches: Vec::new(),
            selection_head: None,
            pty_info,
            breadcrumb_text: String::new(),
            scroll_px: px(0.),
            last_mouse_position: None,
            next_link_id: 0,
            selection_phase: SelectionPhase::Ended,
            secondary_pressed: false,
            hovered_word: false,
            url_regex,
            word_regex,
        };

        Ok(TerminalBuilder {
            terminal,
            events_rx,
        })
    }

    pub fn subscribe(mut self, cx: &mut ModelContext<Terminal>) -> Terminal {
        //Event loop
        cx.spawn(|terminal, mut cx| async move {
            while let Some(event) = self.events_rx.next().await {
                terminal.update(&mut cx, |terminal, cx| {
                    //Process the first event immediately for lowered latency
                    terminal.process_event(&event, cx);
                })?;

                'outer: loop {
                    let mut events = Vec::new();
                    let mut timer = cx
                        .background_executor()
                        .timer(Duration::from_millis(4))
                        .fuse();
                    let mut wakeup = false;
                    loop {
                        futures::select_biased! {
                            _ = timer => break,
                            event = self.events_rx.next() => {
                                if let Some(event) = event {
                                    if matches!(event, AlacTermEvent::Wakeup) {
                                        wakeup = true;
                                    } else {
                                        events.push(event);
                                    }

                                    if events.len() > 100 {
                                        break;
                                    }
                                } else {
                                    break;
                                }
                            },
                        }
                    }

                    if events.is_empty() && !wakeup {
                        smol::future::yield_now().await;
                        break 'outer;
                    }

                    terminal.update(&mut cx, |this, cx| {
                        if wakeup {
                            this.process_event(&AlacTermEvent::Wakeup, cx);
                        }

                        for event in events {
                            this.process_event(&event, cx);
                        }
                    })?;
                    smol::future::yield_now().await;
                }
            }

            anyhow::Ok(())
        })
        .detach();

        self.terminal
    }
}

#[derive(Debug, Clone, Deserialize, Serialize)]
pub struct IndexedCell {
    pub point: AlacPoint,
    pub cell: Cell,
}

impl Deref for IndexedCell {
    type Target = Cell;

    #[inline]
    fn deref(&self) -> &Cell {
        &self.cell
    }
}

// TODO: Un-pub
#[derive(Clone)]
pub struct TerminalContent {
    pub cells: Vec<IndexedCell>,
    pub mode: TermMode,
    pub display_offset: usize,
    pub selection_text: Option<String>,
    pub selection: Option<SelectionRange>,
    pub cursor: RenderableCursor,
    pub cursor_char: char,
    pub size: TerminalSize,
    pub last_hovered_word: Option<HoveredWord>,
}

#[derive(Clone)]
pub struct HoveredWord {
    pub word: String,
    pub word_match: RangeInclusive<AlacPoint>,
    pub id: usize,
}

impl Default for TerminalContent {
    fn default() -> Self {
        TerminalContent {
            cells: Default::default(),
            mode: Default::default(),
            display_offset: Default::default(),
            selection_text: Default::default(),
            selection: Default::default(),
            cursor: RenderableCursor {
                shape: alacritty_terminal::vte::ansi::CursorShape::Block,
                point: AlacPoint::new(Line(0), Column(0)),
            },
            cursor_char: Default::default(),
            size: Default::default(),
            last_hovered_word: None,
        }
    }
}

#[derive(PartialEq, Eq)]
pub enum SelectionPhase {
    Selecting,
    Ended,
}

pub struct Terminal {
    pty_tx: Notifier,
    completion_tx: Sender<()>,
    term: Arc<FairMutex<Term<ZedListener>>>,
    events: VecDeque<InternalEvent>,
    /// This is only used for mouse mode cell change detection
    last_mouse: Option<(AlacPoint, AlacDirection)>,
    /// This is only used for terminal hovered word checking
    last_mouse_position: Option<Point<Pixels>>,
    pub matches: Vec<RangeInclusive<AlacPoint>>,
    pub last_content: TerminalContent,
    pub selection_head: Option<AlacPoint>,
    pub breadcrumb_text: String,
    pub pty_info: PtyProcessInfo,
    scroll_px: Pixels,
    next_link_id: usize,
    selection_phase: SelectionPhase,
    secondary_pressed: bool,
    hovered_word: bool,
    url_regex: RegexSearch,
    word_regex: RegexSearch,
    task: Option<TaskState>,
}

pub struct TaskState {
    pub id: TaskId,
    pub full_label: String,
    pub label: String,
    pub command_label: String,
    pub status: TaskStatus,
    pub completion_rx: Receiver<()>,
    pub hide: HideStrategy,
}

/// A status of the current terminal tab's task.
#[derive(Debug, Clone, Copy, PartialEq, Eq)]
pub enum TaskStatus {
    /// The task had been started, but got cancelled or somehow otherwise it did not
    /// report its exit code before the terminal event loop was shut down.
    Unknown,
    /// The task is started and running currently.
    Running,
    /// After the start, the task stopped running and reported its error code back.
    Completed { success: bool },
}

impl TaskStatus {
    fn register_terminal_exit(&mut self) {
        if self == &Self::Running {
            *self = Self::Unknown;
        }
    }

    fn register_task_exit(&mut self, error_code: i32) {
        *self = TaskStatus::Completed {
            success: error_code == 0,
        };
    }
}

impl Terminal {
    fn process_event(&mut self, event: &AlacTermEvent, cx: &mut ModelContext<Self>) {
        match event {
            AlacTermEvent::Title(title) => {
                self.breadcrumb_text = title.to_string();
                cx.emit(Event::BreadcrumbsChanged);
            }
            AlacTermEvent::ResetTitle => {
                self.breadcrumb_text = String::new();
                cx.emit(Event::BreadcrumbsChanged);
            }
            AlacTermEvent::ClipboardStore(_, data) => {
                cx.write_to_clipboard(ClipboardItem::new_string(data.to_string()))
            }
            AlacTermEvent::ClipboardLoad(_, format) => {
                self.write_to_pty(
                    match &cx.read_from_clipboard().and_then(|item| item.text()) {
                        // The terminal only supports pasting strings, not images.
                        Some(text) => format(text),
                        _ => format(""),
                    },
                )
            }
            AlacTermEvent::PtyWrite(out) => self.write_to_pty(out.clone()),
            AlacTermEvent::TextAreaSizeRequest(format) => {
                self.write_to_pty(format(self.last_content.size.into()))
            }
            AlacTermEvent::CursorBlinkingChange => {
                cx.emit(Event::BlinkChanged);
            }
            AlacTermEvent::Bell => {
                cx.emit(Event::Bell);
            }
            AlacTermEvent::Exit => self.register_task_finished(None, cx),
            AlacTermEvent::MouseCursorDirty => {
                //NOOP, Handled in render
            }
            AlacTermEvent::Wakeup => {
                cx.emit(Event::Wakeup);

                if self.pty_info.has_changed() {
                    cx.emit(Event::TitleChanged);
                }
            }
            AlacTermEvent::ColorRequest(index, format) => {
                // It's important that the color request is processed here to retain relative order
                // with other PTY writes. Otherwise applications might witness out-of-order
                // responses to requests. For example: An application sending `OSC 11 ; ? ST`
                // (color request) followed by `CSI c` (request device attributes) would receive
                // the response to `CSI c` first.
                // Instead of locking, we could store the colors in `self.last_content`. But then
                // we might respond with out of date value if a "set color" sequence is immediately
                // followed by a color request sequence.
                let color = self.term.lock().colors()[*index].unwrap_or_else(|| {
                    to_alac_rgb(get_color_at_index(*index, cx.theme().as_ref()))
                });
                self.write_to_pty(format(color));
            }
            AlacTermEvent::ChildExit(error_code) => {
                self.register_task_finished(Some(*error_code), cx);
            }
        }
    }

    pub fn selection_started(&self) -> bool {
        self.selection_phase == SelectionPhase::Selecting
    }

    pub fn get_cwd(&self) -> Option<PathBuf> {
        self.pty_info.current.as_ref().map(|info| info.cwd.clone())
    }

    ///Takes events from Alacritty and translates them to behavior on this view
    fn process_terminal_event(
        &mut self,
        event: &InternalEvent,
        term: &mut Term<ZedListener>,
        cx: &mut ModelContext<Self>,
    ) {
        match event {
            InternalEvent::Resize(mut new_size) => {
                new_size.size.height = cmp::max(new_size.line_height, new_size.height());
                new_size.size.width = cmp::max(new_size.cell_width, new_size.width());

                self.last_content.size = new_size;

                self.pty_tx.0.send(Msg::Resize(new_size.into())).ok();

                term.resize(new_size);
            }
            InternalEvent::Clear => {
                // Clear back buffer
                term.clear_screen(ClearMode::Saved);

                let cursor = term.grid().cursor.point;

                // Clear the lines above
                term.grid_mut().reset_region(..cursor.line);

                // Copy the current line up
                let line = term.grid()[cursor.line][..Column(term.grid().columns())]
                    .iter()
                    .cloned()
                    .enumerate()
                    .collect::<Vec<(usize, Cell)>>();

                for (i, cell) in line {
                    term.grid_mut()[Line(0)][Column(i)] = cell;
                }

                // Reset the cursor
                term.grid_mut().cursor.point =
                    AlacPoint::new(Line(0), term.grid_mut().cursor.point.column);
                let new_cursor = term.grid().cursor.point;

                // Clear the lines below the new cursor
                if (new_cursor.line.0 as usize) < term.screen_lines() - 1 {
                    term.grid_mut().reset_region((new_cursor.line + 1)..);
                }

                cx.emit(Event::Wakeup);
            }
            InternalEvent::Scroll(scroll) => {
                term.scroll_display(*scroll);
                self.refresh_hovered_word();
            }
            InternalEvent::SetSelection(selection) => {
                term.selection = selection.as_ref().map(|(sel, _)| sel.clone());

                #[cfg(target_os = "linux")]
                if let Some(selection_text) = term.selection_to_string() {
                    cx.write_to_primary(ClipboardItem::new_string(selection_text));
                }

                if let Some((_, head)) = selection {
                    self.selection_head = Some(*head);
                }
                cx.emit(Event::SelectionsChanged)
            }
            InternalEvent::UpdateSelection(position) => {
                if let Some(mut selection) = term.selection.take() {
                    let (point, side) = grid_point_and_side(
                        *position,
                        self.last_content.size,
                        term.grid().display_offset(),
                    );

                    selection.update(point, side);
                    term.selection = Some(selection);

                    #[cfg(target_os = "linux")]
                    if let Some(selection_text) = term.selection_to_string() {
                        cx.write_to_primary(ClipboardItem::new_string(selection_text));
                    }

                    self.selection_head = Some(point);
                    cx.emit(Event::SelectionsChanged)
                }
            }

            InternalEvent::Copy => {
                if let Some(txt) = term.selection_to_string() {
                    cx.write_to_clipboard(ClipboardItem::new_string(txt))
                }
            }
            InternalEvent::ScrollToAlacPoint(point) => {
                term.scroll_to_point(*point);
                self.refresh_hovered_word();
            }
            InternalEvent::FindHyperlink(position, open) => {
                let prev_hovered_word = self.last_content.last_hovered_word.take();

                let point = grid_point(
                    *position,
                    self.last_content.size,
                    term.grid().display_offset(),
                )
                .grid_clamp(term, Boundary::Grid);

                let link = term.grid().index(point).hyperlink();
                let found_word = if link.is_some() {
                    let mut min_index = point;
                    loop {
                        let new_min_index = min_index.sub(term, Boundary::Cursor, 1);
                        if new_min_index == min_index
                            || term.grid().index(new_min_index).hyperlink() != link
                        {
                            break;
                        } else {
                            min_index = new_min_index
                        }
                    }

                    let mut max_index = point;
                    loop {
                        let new_max_index = max_index.add(term, Boundary::Cursor, 1);
                        if new_max_index == max_index
                            || term.grid().index(new_max_index).hyperlink() != link
                        {
                            break;
                        } else {
                            max_index = new_max_index
                        }
                    }

                    let url = link.unwrap().uri().to_owned();
                    let url_match = min_index..=max_index;

                    Some((url, true, url_match))
                } else if let Some(url_match) = regex_match_at(term, point, &mut self.url_regex) {
                    let url = term.bounds_to_string(*url_match.start(), *url_match.end());
                    Some((url, true, url_match))
                } else if let Some(word_match) = regex_match_at(term, point, &mut self.word_regex) {
                    let file_path = term.bounds_to_string(*word_match.start(), *word_match.end());

                    let (sanitized_match, sanitized_word) =
                        if file_path.starts_with('[') && file_path.ends_with(']') {
                            (
                                Match::new(
                                    word_match.start().add(term, Boundary::Cursor, 1),
                                    word_match.end().sub(term, Boundary::Cursor, 1),
                                ),
                                file_path[1..file_path.len() - 1].to_owned(),
                            )
                        } else {
                            (word_match, file_path)
                        };

                    Some((sanitized_word, false, sanitized_match))
                } else {
                    None
                };

                match found_word {
                    Some((maybe_url_or_path, is_url, url_match)) => {
                        if *open {
                            let target = if is_url {
                                MaybeNavigationTarget::Url(maybe_url_or_path)
                            } else {
                                MaybeNavigationTarget::PathLike(PathLikeTarget {
                                    maybe_path: maybe_url_or_path,
                                    terminal_dir: self.get_cwd(),
                                })
                            };
                            cx.emit(Event::Open(target));
                        } else {
                            self.update_selected_word(
                                prev_hovered_word,
                                url_match,
                                maybe_url_or_path,
                                is_url,
                                cx,
                            );
                        }
                        self.hovered_word = true;
                    }
                    None => {
                        if self.hovered_word {
                            cx.emit(Event::NewNavigationTarget(None));
                        }
                        self.hovered_word = false;
                    }
                }
            }
        }
    }

    fn update_selected_word(
        &mut self,
        prev_word: Option<HoveredWord>,
        word_match: RangeInclusive<AlacPoint>,
        word: String,
        is_url: bool,
        cx: &mut ModelContext<Self>,
    ) {
        if let Some(prev_word) = prev_word {
            if prev_word.word == word && prev_word.word_match == word_match {
                self.last_content.last_hovered_word = Some(HoveredWord {
                    word,
                    word_match,
                    id: prev_word.id,
                });
                return;
            }
        }

        self.last_content.last_hovered_word = Some(HoveredWord {
            word: word.clone(),
            word_match,
            id: self.next_link_id(),
        });
        let navigation_target = if is_url {
            MaybeNavigationTarget::Url(word)
        } else {
            MaybeNavigationTarget::PathLike(PathLikeTarget {
                maybe_path: word,
                terminal_dir: self.get_cwd(),
            })
        };
        cx.emit(Event::NewNavigationTarget(Some(navigation_target)));
    }

    fn next_link_id(&mut self) -> usize {
        let res = self.next_link_id;
        self.next_link_id = self.next_link_id.wrapping_add(1);
        res
    }

    pub fn last_content(&self) -> &TerminalContent {
        &self.last_content
    }

    pub fn total_lines(&self) -> usize {
        let term = self.term.clone();
        let terminal = term.lock_unfair();
        terminal.total_lines()
    }

    pub fn viewport_lines(&self) -> usize {
        let term = self.term.clone();
        let terminal = term.lock_unfair();
        terminal.screen_lines()
    }

    //To test:
    //- Activate match on terminal (scrolling and selection)
    //- Editor search snapping behavior

    pub fn activate_match(&mut self, index: usize) {
        if let Some(search_match) = self.matches.get(index).cloned() {
            self.set_selection(Some((make_selection(&search_match), *search_match.end())));

            self.events
                .push_back(InternalEvent::ScrollToAlacPoint(*search_match.start()));
        }
    }

    pub fn select_matches(&mut self, matches: &[RangeInclusive<AlacPoint>]) {
        let matches_to_select = self
            .matches
            .iter()
            .filter(|self_match| matches.contains(self_match))
            .cloned()
            .collect::<Vec<_>>();
        for match_to_select in matches_to_select {
            self.set_selection(Some((
                make_selection(&match_to_select),
                *match_to_select.end(),
            )));
        }
    }

    pub fn select_all(&mut self) {
        let term = self.term.lock();
        let start = AlacPoint::new(term.topmost_line(), Column(0));
        let end = AlacPoint::new(term.bottommost_line(), term.last_column());
        drop(term);
        self.set_selection(Some((make_selection(&(start..=end)), end)));
    }

    fn set_selection(&mut self, selection: Option<(Selection, AlacPoint)>) {
        self.events
            .push_back(InternalEvent::SetSelection(selection));
    }

    pub fn copy(&mut self) {
        self.events.push_back(InternalEvent::Copy);
    }

    pub fn clear(&mut self) {
        self.events.push_back(InternalEvent::Clear)
    }

    pub fn scroll_line_up(&mut self) {
        self.events
            .push_back(InternalEvent::Scroll(AlacScroll::Delta(1)));
    }

    pub fn scroll_up_by(&mut self, lines: usize) {
        self.events
            .push_back(InternalEvent::Scroll(AlacScroll::Delta(lines as i32)));
    }

    pub fn scroll_line_down(&mut self) {
        self.events
            .push_back(InternalEvent::Scroll(AlacScroll::Delta(-1)));
    }

    pub fn scroll_down_by(&mut self, lines: usize) {
        self.events
            .push_back(InternalEvent::Scroll(AlacScroll::Delta(-(lines as i32))));
    }

    pub fn scroll_page_up(&mut self) {
        self.events
            .push_back(InternalEvent::Scroll(AlacScroll::PageUp));
    }

    pub fn scroll_page_down(&mut self) {
        self.events
            .push_back(InternalEvent::Scroll(AlacScroll::PageDown));
    }

    pub fn scroll_to_top(&mut self) {
        self.events
            .push_back(InternalEvent::Scroll(AlacScroll::Top));
    }

    pub fn scroll_to_bottom(&mut self) {
        self.events
            .push_back(InternalEvent::Scroll(AlacScroll::Bottom));
    }

    ///Resize the terminal and the PTY.
    pub fn set_size(&mut self, new_size: TerminalSize) {
        if self.last_content.size != new_size {
            self.events.push_back(InternalEvent::Resize(new_size))
        }
    }

    ///Write the Input payload to the tty.
    fn write_to_pty(&self, input: String) {
        self.pty_tx.notify(input.into_bytes());
    }

    fn write_bytes_to_pty(&self, input: Vec<u8>) {
        self.pty_tx.notify(input);
    }

    pub fn input(&mut self, input: String) {
        self.events
            .push_back(InternalEvent::Scroll(AlacScroll::Bottom));
        self.events.push_back(InternalEvent::SetSelection(None));

        self.write_to_pty(input);
    }

    pub fn input_bytes(&mut self, input: Vec<u8>) {
        self.events
            .push_back(InternalEvent::Scroll(AlacScroll::Bottom));
        self.events.push_back(InternalEvent::SetSelection(None));

        self.write_bytes_to_pty(input);
    }

    pub fn try_keystroke(&mut self, keystroke: &Keystroke, alt_is_meta: bool) -> bool {
        let esc = to_esc_str(keystroke, &self.last_content.mode, alt_is_meta);
        if let Some(esc) = esc {
            self.input(esc);
            true
        } else {
            false
        }
    }

    pub fn try_modifiers_change(&mut self, modifiers: &Modifiers) -> bool {
        let changed = self.secondary_pressed != modifiers.secondary();
        if !self.secondary_pressed && modifiers.secondary() {
            self.refresh_hovered_word();
        }
        self.secondary_pressed = modifiers.secondary();
        changed
    }

    ///Paste text into the terminal
    pub fn paste(&mut self, text: &str) {
        let paste_text = if self.last_content.mode.contains(TermMode::BRACKETED_PASTE) {
            format!("{}{}{}", "\x1b[200~", text.replace('\x1b', ""), "\x1b[201~")
        } else {
            text.replace("\r\n", "\r").replace('\n', "\r")
        };

        self.input(paste_text);
    }

    pub fn sync(&mut self, cx: &mut ModelContext<Self>) {
        let term = self.term.clone();
        let mut terminal = term.lock_unfair();
        //Note that the ordering of events matters for event processing
        while let Some(e) = self.events.pop_front() {
            self.process_terminal_event(&e, &mut terminal, cx)
        }

        self.last_content = Self::make_content(&terminal, &self.last_content);
    }

    fn make_content(term: &Term<ZedListener>, last_content: &TerminalContent) -> TerminalContent {
        let content = term.renderable_content();
        TerminalContent {
            cells: content
                .display_iter
                //TODO: Add this once there's a way to retain empty lines
                // .filter(|ic| {
                //     !ic.flags.contains(Flags::HIDDEN)
                //         && !(ic.bg == Named(NamedColor::Background)
                //             && ic.c == ' '
                //             && !ic.flags.contains(Flags::INVERSE))
                // })
                .map(|ic| IndexedCell {
                    point: ic.point,
                    cell: ic.cell.clone(),
                })
                .collect::<Vec<IndexedCell>>(),
            mode: content.mode,
            display_offset: content.display_offset,
            selection_text: term.selection_to_string(),
            selection: content.selection,
            cursor: content.cursor,
            cursor_char: term.grid()[content.cursor.point].c,
            size: last_content.size,
            last_hovered_word: last_content.last_hovered_word.clone(),
        }
    }

    pub fn last_n_non_empty_lines(&self, n: usize) -> Vec<String> {
        let term = self.term.clone();
        let terminal = term.lock_unfair();

        let mut lines = Vec::new();
        let mut current_line = terminal.bottommost_line();
        while lines.len() < n {
            let mut line_buffer = String::new();
            for cell in &terminal.grid()[current_line] {
                line_buffer.push(cell.c);
            }
            let line = line_buffer.trim_end();
            if !line.is_empty() {
                lines.push(line.to_string());
            }

            if current_line == terminal.topmost_line() {
                break;
            }
            current_line = Line(current_line.0 - 1);
        }
        lines.reverse();
        lines
    }

    pub fn focus_in(&self) {
        if self.last_content.mode.contains(TermMode::FOCUS_IN_OUT) {
            self.write_to_pty("\x1b[I".to_string());
        }
    }

    pub fn focus_out(&mut self) {
        self.last_mouse_position = None;
        if self.last_content.mode.contains(TermMode::FOCUS_IN_OUT) {
            self.write_to_pty("\x1b[O".to_string());
        }
    }

    pub fn mouse_changed(&mut self, point: AlacPoint, side: AlacDirection) -> bool {
        match self.last_mouse {
            Some((old_point, old_side)) => {
                if old_point == point && old_side == side {
                    false
                } else {
                    self.last_mouse = Some((point, side));
                    true
                }
            }
            None => {
                self.last_mouse = Some((point, side));
                true
            }
        }
    }

    pub fn mouse_mode(&self, shift: bool) -> bool {
        self.last_content.mode.intersects(TermMode::MOUSE_MODE) && !shift
    }

    pub fn mouse_move(&mut self, e: &MouseMoveEvent, origin: Point<Pixels>) {
        let position = e.position - origin;
        self.last_mouse_position = Some(position);
        if self.mouse_mode(e.modifiers.shift) {
            let (point, side) = grid_point_and_side(
                position,
                self.last_content.size,
                self.last_content.display_offset,
            );

            if self.mouse_changed(point, side) {
                if let Some(bytes) = mouse_moved_report(point, e, self.last_content.mode) {
                    self.pty_tx.notify(bytes);
                }
            }
        } else if self.secondary_pressed {
            self.word_from_position(Some(position));
        }
    }

    fn word_from_position(&mut self, position: Option<Point<Pixels>>) {
        if self.selection_phase == SelectionPhase::Selecting {
            self.last_content.last_hovered_word = None;
        } else if let Some(position) = position {
            self.events
                .push_back(InternalEvent::FindHyperlink(position, false));
        }
    }

    pub fn mouse_drag(
        &mut self,
        e: &MouseMoveEvent,
        origin: Point<Pixels>,
        region: Bounds<Pixels>,
    ) {
        let position = e.position - origin;
        self.last_mouse_position = Some(position);

        if !self.mouse_mode(e.modifiers.shift) {
            self.selection_phase = SelectionPhase::Selecting;
            // Alacritty has the same ordering, of first updating the selection
            // then scrolling 15ms later
            self.events
                .push_back(InternalEvent::UpdateSelection(position));

            // Doesn't make sense to scroll the alt screen
            if !self.last_content.mode.contains(TermMode::ALT_SCREEN) {
                let scroll_delta = match self.drag_line_delta(e, region) {
                    Some(value) => value,
                    None => return,
                };

                let scroll_lines = (scroll_delta / self.last_content.size.line_height) as i32;

                self.events
                    .push_back(InternalEvent::Scroll(AlacScroll::Delta(scroll_lines)));
            }
        }
    }

    fn drag_line_delta(&mut self, e: &MouseMoveEvent, region: Bounds<Pixels>) -> Option<Pixels> {
        //TODO: Why do these need to be doubled? Probably the same problem that the IME has
        let top = region.origin.y + (self.last_content.size.line_height * 2.);
        let bottom = region.lower_left().y - (self.last_content.size.line_height * 2.);
        let scroll_delta = if e.position.y < top {
            (top - e.position.y).pow(1.1)
        } else if e.position.y > bottom {
            -((e.position.y - bottom).pow(1.1))
        } else {
            return None; //Nothing to do
        };
        Some(scroll_delta)
    }

    pub fn mouse_down(
        &mut self,
        e: &MouseDownEvent,
        origin: Point<Pixels>,
        _cx: &mut ModelContext<Self>,
    ) {
        let position = e.position - origin;
        let point = grid_point(
            position,
            self.last_content.size,
            self.last_content.display_offset,
        );

        if self.mouse_mode(e.modifiers.shift) {
            if let Some(bytes) =
                mouse_button_report(point, e.button, e.modifiers, true, self.last_content.mode)
            {
                self.pty_tx.notify(bytes);
            }
        } else {
            match e.button {
                MouseButton::Left => {
                    let position = e.position - origin;
                    let (point, side) = grid_point_and_side(
                        position,
                        self.last_content.size,
                        self.last_content.display_offset,
                    );

                    let selection_type = match e.click_count {
                        0 => return, //This is a release
                        1 => Some(SelectionType::Simple),
                        2 => Some(SelectionType::Semantic),
                        3 => Some(SelectionType::Lines),
                        _ => None,
                    };

                    let selection = selection_type
                        .map(|selection_type| Selection::new(selection_type, point, side));

                    if let Some(sel) = selection {
                        self.events
                            .push_back(InternalEvent::SetSelection(Some((sel, point))));
                    }
                }
                #[cfg(target_os = "linux")]
                MouseButton::Middle => {
                    if let Some(item) = _cx.read_from_primary() {
                        let text = item.text().unwrap_or_default().to_string();
                        self.input(text);
                    }
                }
                _ => {}
            }
        }
    }

    pub fn mouse_up(
        &mut self,
        e: &MouseUpEvent,
        origin: Point<Pixels>,
        cx: &mut ModelContext<Self>,
    ) {
        let setting = TerminalSettings::get_global(cx);

        let position = e.position - origin;
        if self.mouse_mode(e.modifiers.shift) {
            let point = grid_point(
                position,
                self.last_content.size,
                self.last_content.display_offset,
            );

            if let Some(bytes) =
                mouse_button_report(point, e.button, e.modifiers, false, self.last_content.mode)
            {
                self.pty_tx.notify(bytes);
            }
        } else {
            if e.button == MouseButton::Left && setting.copy_on_select {
                self.copy();
            }

            //Hyperlinks
            if self.selection_phase == SelectionPhase::Ended {
                let mouse_cell_index = content_index_for_mouse(position, &self.last_content.size);
                if let Some(link) = self.last_content.cells[mouse_cell_index].hyperlink() {
                    cx.open_url(link.uri());
                } else if self.secondary_pressed {
                    self.events
                        .push_back(InternalEvent::FindHyperlink(position, true));
                }
            }
        }

        self.selection_phase = SelectionPhase::Ended;
        self.last_mouse = None;
    }

    ///Scroll the terminal
    pub fn scroll_wheel(&mut self, e: &ScrollWheelEvent, origin: Point<Pixels>) {
        let mouse_mode = self.mouse_mode(e.shift);

        if let Some(scroll_lines) = self.determine_scroll_lines(e, mouse_mode) {
            if mouse_mode {
                let point = grid_point(
                    e.position - origin,
                    self.last_content.size,
                    self.last_content.display_offset,
                );

                if let Some(scrolls) = scroll_report(point, scroll_lines, e, self.last_content.mode)
                {
                    for scroll in scrolls {
                        self.pty_tx.notify(scroll);
                    }
                };
            } else if self
                .last_content
                .mode
                .contains(TermMode::ALT_SCREEN | TermMode::ALTERNATE_SCROLL)
                && !e.shift
            {
                self.pty_tx.notify(alt_scroll(scroll_lines))
            } else if scroll_lines != 0 {
                let scroll = AlacScroll::Delta(scroll_lines);

                self.events.push_back(InternalEvent::Scroll(scroll));
            }
        }
    }

    fn refresh_hovered_word(&mut self) {
        self.word_from_position(self.last_mouse_position);
    }

    fn determine_scroll_lines(&mut self, e: &ScrollWheelEvent, mouse_mode: bool) -> Option<i32> {
        let scroll_multiplier = if mouse_mode { 1. } else { SCROLL_MULTIPLIER };
        let line_height = self.last_content.size.line_height;
        match e.touch_phase {
            /* Reset scroll state on started */
            TouchPhase::Started => {
                self.scroll_px = px(0.);
                None
            }
            /* Calculate the appropriate scroll lines */
            TouchPhase::Moved => {
                let old_offset = (self.scroll_px / line_height) as i32;

                self.scroll_px += e.delta.pixel_delta(line_height).y * scroll_multiplier;

                let new_offset = (self.scroll_px / line_height) as i32;

                // Whenever we hit the edges, reset our stored scroll to 0
                // so we can respond to changes in direction quickly
                self.scroll_px %= self.last_content.size.height();

                Some(new_offset - old_offset)
            }
            TouchPhase::Ended => None,
        }
    }

    pub fn find_matches(
        &mut self,
        mut searcher: RegexSearch,
        cx: &mut ModelContext<Self>,
    ) -> Task<Vec<RangeInclusive<AlacPoint>>> {
        let term = self.term.clone();
        cx.background_executor().spawn(async move {
            let term = term.lock();

            all_search_matches(&term, &mut searcher).collect()
        })
    }

    pub fn working_directory(&self) -> Option<PathBuf> {
        self.pty_info
            .current
            .as_ref()
            .map(|process| process.cwd.clone())
    }

    pub fn title(&self, truncate: bool) -> String {
        const MAX_CHARS: usize = 25;
        match &self.task {
            Some(task_state) => {
                if truncate {
                    truncate_and_trailoff(&task_state.label, MAX_CHARS)
                } else {
                    task_state.full_label.clone()
                }
            }
            None => self
                .pty_info
                .current
                .as_ref()
                .map(|fpi| {
                    let process_file = fpi
                        .cwd
                        .file_name()
                        .map(|name| name.to_string_lossy().to_string())
                        .unwrap_or_default();

                    let argv = fpi.argv.clone();
                    let process_name = format!(
                        "{}{}",
                        fpi.name,
                        if !argv.is_empty() {
                            format!(" {}", (argv[1..]).join(" "))
                        } else {
                            "".to_string()
                        }
                    );
                    let (process_file, process_name) = if truncate {
                        (
                            truncate_and_trailoff(&process_file, MAX_CHARS),
                            truncate_and_trailoff(&process_name, MAX_CHARS),
                        )
                    } else {
                        (process_file, process_name)
                    };
                    format!("{process_file} — {process_name}")
                })
                .unwrap_or_else(|| "Terminal".to_string()),
        }
    }

    pub fn can_navigate_to_selected_word(&self) -> bool {
        self.secondary_pressed && self.hovered_word
    }

    pub fn task(&self) -> Option<&TaskState> {
        self.task.as_ref()
    }

    pub fn wait_for_completed_task(&self, cx: &mut AppContext) -> Task<()> {
        if let Some(task) = self.task() {
            if task.status == TaskStatus::Running {
                let mut completion_receiver = task.completion_rx.clone();
                return cx.spawn(|_| async move {
                    completion_receiver.next().await;
                });
            }
        }
        Task::ready(())
    }

    fn register_task_finished(
        &mut self,
        error_code: Option<i32>,
        cx: &mut ModelContext<'_, Terminal>,
    ) {
        self.completion_tx.try_send(()).ok();
        let task = match &mut self.task {
            Some(task) => task,
            None => {
                if error_code.is_none() {
                    cx.emit(Event::CloseTerminal);
                }
                return;
            }
        };
        if task.status != TaskStatus::Running {
            return;
        }
        match error_code {
            Some(error_code) => {
                task.status.register_task_exit(error_code);
            }
            None => {
                task.status.register_terminal_exit();
            }
        };

        let (finished_successfully, task_line, command_line) = task_summary(task, error_code);
        // SAFETY: the invocation happens on non `TaskStatus::Running` tasks, once,
        // after either `AlacTermEvent::Exit` or `AlacTermEvent::ChildExit` events that are spawned
        // when Zed task finishes and no more output is made.
        // After the task summary is output once, no more text is appended to the terminal.
        unsafe { append_text_to_term(&mut self.term.lock(), &[&task_line, &command_line]) };
        match task.hide {
            HideStrategy::Never => {}
            HideStrategy::Always => {
                cx.emit(Event::CloseTerminal);
            }
            HideStrategy::OnSuccess => {
                if finished_successfully {
                    cx.emit(Event::CloseTerminal);
                }
            }
        }
    }
}

const TASK_DELIMITER: &str = "⏵ ";
fn task_summary(task: &TaskState, error_code: Option<i32>) -> (bool, String, String) {
    let escaped_full_label = task.full_label.replace("\r\n", "\r").replace('\n', "\r");
    let (success, task_line) = match error_code {
        Some(0) => {
            (true, format!("{TASK_DELIMITER}Task `{escaped_full_label}` finished successfully"))
        }
        Some(error_code) => {
            (false, format!("{TASK_DELIMITER}Task `{escaped_full_label}` finished with non-zero error code: {error_code}"))
        }
        None => {
            (false, format!("{TASK_DELIMITER}Task `{escaped_full_label}` finished"))
        }
    };
    let escaped_command_label = task.command_label.replace("\r\n", "\r").replace('\n', "\r");
    let command_line = format!("{TASK_DELIMITER}Command: {escaped_command_label}");
    (success, task_line, command_line)
}

/// Appends a stringified task summary to the terminal, after its output.
///
/// SAFETY: This function should only be called after terminal's PTY is no longer alive.
/// New text being added to the terminal here, uses "less public" APIs,
/// which are not maintaining the entire terminal state intact.
///
///
/// The library
///
/// * does not increment inner grid cursor's _lines_ on `input` calls
///   (but displaying the lines correctly and incrementing cursor's columns)
///
/// * ignores `\n` and \r` character input, requiring the `newline` call instead
///
/// * does not alter grid state after `newline` call
///   so its `bottommost_line` is always the same additions, and
///   the cursor's `point` is not updated to the new line and column values
///
/// * ??? there could be more consequences, and any further "proper" streaming from the PTY might bug and/or panic.
<<<<<<< HEAD
///   Still, consequent `append_text_to_term` invocations are possible and display the contents correctly.
=======
///   Still, subsequent `append_text_to_term` invocations are possible and display the contents correctly.
>>>>>>> 8b96ac81
///
/// Despite the quirks, this is the simplest approach to appending text to the terminal: its alternative, `grid_mut` manipulations,
/// do not properly set the scrolling state and display odd text after appending; also those manipulations are more tedious and error-prone.
/// The function achieves proper display and scrolling capabilities, at a cost of grid state not properly synchronized.
/// This is enough for printing moderately-sized texts like task summaries, but might break or perform poorly for larger texts.
unsafe fn append_text_to_term(term: &mut Term<ZedListener>, text_lines: &[&str]) {
    term.newline();
    term.grid_mut().cursor.point.column = Column(0);
    for line in text_lines {
        for c in line.chars() {
            term.input(c);
        }
        term.newline();
        term.grid_mut().cursor.point.column = Column(0);
    }
}

impl Drop for Terminal {
    fn drop(&mut self) {
        self.pty_tx.0.send(Msg::Shutdown).ok();
    }
}

impl EventEmitter<Event> for Terminal {}

/// Based on alacritty/src/display/hint.rs > regex_match_at
/// Retrieve the match, if the specified point is inside the content matching the regex.
fn regex_match_at<T>(term: &Term<T>, point: AlacPoint, regex: &mut RegexSearch) -> Option<Match> {
    visible_regex_match_iter(term, regex).find(|rm| rm.contains(&point))
}

/// Copied from alacritty/src/display/hint.rs:
/// Iterate over all visible regex matches.
pub fn visible_regex_match_iter<'a, T>(
    term: &'a Term<T>,
    regex: &'a mut RegexSearch,
) -> impl Iterator<Item = Match> + 'a {
    let viewport_start = Line(-(term.grid().display_offset() as i32));
    let viewport_end = viewport_start + term.bottommost_line();
    let mut start = term.line_search_left(AlacPoint::new(viewport_start, Column(0)));
    let mut end = term.line_search_right(AlacPoint::new(viewport_end, Column(0)));
    start.line = start.line.max(viewport_start - MAX_SEARCH_LINES);
    end.line = end.line.min(viewport_end + MAX_SEARCH_LINES);

    RegexIter::new(start, end, AlacDirection::Right, term, regex)
        .skip_while(move |rm| rm.end().line < viewport_start)
        .take_while(move |rm| rm.start().line <= viewport_end)
}

fn make_selection(range: &RangeInclusive<AlacPoint>) -> Selection {
    let mut selection = Selection::new(SelectionType::Simple, *range.start(), AlacDirection::Left);
    selection.update(*range.end(), AlacDirection::Right);
    selection
}

fn all_search_matches<'a, T>(
    term: &'a Term<T>,
    regex: &'a mut RegexSearch,
) -> impl Iterator<Item = Match> + 'a {
    let start = AlacPoint::new(term.grid().topmost_line(), Column(0));
    let end = AlacPoint::new(term.grid().bottommost_line(), term.grid().last_column());
    RegexIter::new(start, end, AlacDirection::Right, term, regex)
}

fn content_index_for_mouse(pos: Point<Pixels>, size: &TerminalSize) -> usize {
    let col = (pos.x / size.cell_width()).round() as usize;
    let clamped_col = min(col, size.columns() - 1);
    let row = (pos.y / size.line_height()).round() as usize;
    let clamped_row = min(row, size.screen_lines() - 1);
    clamped_row * size.columns() + clamped_col
}

/// Converts an 8 bit ANSI color to its GPUI equivalent.
/// Accepts `usize` for compatibility with the `alacritty::Colors` interface,
/// Other than that use case, should only be called with values in the [0,255] range
pub fn get_color_at_index(index: usize, theme: &Theme) -> Hsla {
    let colors = theme.colors();

    match index {
        // 0-15 are the same as the named colors above
        0 => colors.terminal_ansi_black,
        1 => colors.terminal_ansi_red,
        2 => colors.terminal_ansi_green,
        3 => colors.terminal_ansi_yellow,
        4 => colors.terminal_ansi_blue,
        5 => colors.terminal_ansi_magenta,
        6 => colors.terminal_ansi_cyan,
        7 => colors.terminal_ansi_white,
        8 => colors.terminal_ansi_bright_black,
        9 => colors.terminal_ansi_bright_red,
        10 => colors.terminal_ansi_bright_green,
        11 => colors.terminal_ansi_bright_yellow,
        12 => colors.terminal_ansi_bright_blue,
        13 => colors.terminal_ansi_bright_magenta,
        14 => colors.terminal_ansi_bright_cyan,
        15 => colors.terminal_ansi_bright_white,
        // 16-231 are mapped to their RGB colors on a 0-5 range per channel
        16..=231 => {
            let (r, g, b) = rgb_for_index(index as u8); // Split the index into its ANSI-RGB components
            let step = (u8::MAX as f32 / 5.).floor() as u8; // Split the RGB range into 5 chunks, with floor so no overflow
            rgba_color(r * step, g * step, b * step) // Map the ANSI-RGB components to an RGB color
        }
        // 232-255 are a 24 step grayscale from black to white
        232..=255 => {
            let i = index as u8 - 232; // Align index to 0..24
            let step = (u8::MAX as f32 / 24.).floor() as u8; // Split the RGB grayscale values into 24 chunks
            rgba_color(i * step, i * step, i * step) // Map the ANSI-grayscale components to the RGB-grayscale
        }
        // For compatibility with the alacritty::Colors interface
        256 => colors.text,
        257 => colors.background,
        258 => theme.players().local().cursor,
        259 => colors.terminal_ansi_dim_black,
        260 => colors.terminal_ansi_dim_red,
        261 => colors.terminal_ansi_dim_green,
        262 => colors.terminal_ansi_dim_yellow,
        263 => colors.terminal_ansi_dim_blue,
        264 => colors.terminal_ansi_dim_magenta,
        265 => colors.terminal_ansi_dim_cyan,
        266 => colors.terminal_ansi_dim_white,
        267 => colors.terminal_bright_foreground,
        268 => colors.terminal_ansi_black, // 'Dim Background', non-standard color

        _ => black(),
    }
}

/// Generates the RGB channels in [0, 5] for a given index into the 6x6x6 ANSI color cube.
/// See: [8 bit ANSI color](https://en.wikipedia.org/wiki/ANSI_escape_code#8-bit).
///
/// Wikipedia gives a formula for calculating the index for a given color:
///
/// ```
/// index = 16 + 36 × r + 6 × g + b (0 ≤ r, g, b ≤ 5)
/// ```
///
/// This function does the reverse, calculating the `r`, `g`, and `b` components from a given index.
fn rgb_for_index(i: u8) -> (u8, u8, u8) {
    debug_assert!((16..=231).contains(&i));
    let i = i - 16;
    let r = (i - (i % 36)) / 36;
    let g = ((i % 36) - (i % 6)) / 6;
    let b = (i % 36) % 6;
    (r, g, b)
}

pub fn rgba_color(r: u8, g: u8, b: u8) -> Hsla {
    Rgba {
        r: (r as f32 / 255.),
        g: (g as f32 / 255.),
        b: (b as f32 / 255.),
        a: 1.,
    }
    .into()
}

#[cfg(test)]
mod tests {
    use alacritty_terminal::{
        index::{Column, Line, Point as AlacPoint},
        term::cell::Cell,
    };
    use gpui::{point, size, Pixels};
    use rand::{distributions::Alphanumeric, rngs::ThreadRng, thread_rng, Rng};

    use crate::{
        content_index_for_mouse, rgb_for_index, IndexedCell, TerminalContent, TerminalSize,
    };

    #[test]
    fn test_rgb_for_index() {
        // Test every possible value in the color cube.
        for i in 16..=231 {
            let (r, g, b) = rgb_for_index(i);
            assert_eq!(i, 16 + 36 * r + 6 * g + b);
        }
    }

    #[test]
    fn test_mouse_to_cell_test() {
        let mut rng = thread_rng();
        const ITERATIONS: usize = 10;
        const PRECISION: usize = 1000;

        for _ in 0..ITERATIONS {
            let viewport_cells = rng.gen_range(15..20);
            let cell_size = rng.gen_range(5 * PRECISION..20 * PRECISION) as f32 / PRECISION as f32;

            let size = crate::TerminalSize {
                cell_width: Pixels::from(cell_size),
                line_height: Pixels::from(cell_size),
                size: size(
                    Pixels::from(cell_size * (viewport_cells as f32)),
                    Pixels::from(cell_size * (viewport_cells as f32)),
                ),
            };

            let cells = get_cells(size, &mut rng);
            let content = convert_cells_to_content(size, &cells);

            for row in 0..(viewport_cells - 1) {
                let row = row as usize;
                for col in 0..(viewport_cells - 1) {
                    let col = col as usize;

                    let row_offset = rng.gen_range(0..PRECISION) as f32 / PRECISION as f32;
                    let col_offset = rng.gen_range(0..PRECISION) as f32 / PRECISION as f32;

                    let mouse_pos = point(
                        Pixels::from(col as f32 * cell_size + col_offset),
                        Pixels::from(row as f32 * cell_size + row_offset),
                    );

                    let content_index = content_index_for_mouse(mouse_pos, &content.size);
                    let mouse_cell = content.cells[content_index].c;
                    let real_cell = cells[row][col];

                    assert_eq!(mouse_cell, real_cell);
                }
            }
        }
    }

    #[test]
    fn test_mouse_to_cell_clamp() {
        let mut rng = thread_rng();

        let size = crate::TerminalSize {
            cell_width: Pixels::from(10.),
            line_height: Pixels::from(10.),
            size: size(Pixels::from(100.), Pixels::from(100.)),
        };

        let cells = get_cells(size, &mut rng);
        let content = convert_cells_to_content(size, &cells);

        assert_eq!(
            content.cells[content_index_for_mouse(
                point(Pixels::from(-10.), Pixels::from(-10.)),
                &content.size,
            )]
            .c,
            cells[0][0]
        );
        assert_eq!(
            content.cells[content_index_for_mouse(
                point(Pixels::from(1000.), Pixels::from(1000.)),
                &content.size,
            )]
            .c,
            cells[9][9]
        );
    }

    fn get_cells(size: TerminalSize, rng: &mut ThreadRng) -> Vec<Vec<char>> {
        let mut cells = Vec::new();

        for _ in 0..((size.height() / size.line_height()) as usize) {
            let mut row_vec = Vec::new();
            for _ in 0..((size.width() / size.cell_width()) as usize) {
                let cell_char = rng.sample(Alphanumeric) as char;
                row_vec.push(cell_char)
            }
            cells.push(row_vec)
        }

        cells
    }

    fn convert_cells_to_content(size: TerminalSize, cells: &[Vec<char>]) -> TerminalContent {
        let mut ic = Vec::new();

        for (index, row) in cells.iter().enumerate() {
            for (cell_index, cell_char) in row.iter().enumerate() {
                ic.push(IndexedCell {
                    point: AlacPoint::new(Line(index as i32), Column(cell_index)),
                    cell: Cell {
                        c: *cell_char,
                        ..Default::default()
                    },
                });
            }
        }

        TerminalContent {
            cells: ic,
            size,
            ..Default::default()
        }
    }
}<|MERGE_RESOLUTION|>--- conflicted
+++ resolved
@@ -1619,11 +1619,7 @@
 ///   the cursor's `point` is not updated to the new line and column values
 ///
 /// * ??? there could be more consequences, and any further "proper" streaming from the PTY might bug and/or panic.
-<<<<<<< HEAD
-///   Still, consequent `append_text_to_term` invocations are possible and display the contents correctly.
-=======
 ///   Still, subsequent `append_text_to_term` invocations are possible and display the contents correctly.
->>>>>>> 8b96ac81
 ///
 /// Despite the quirks, this is the simplest approach to appending text to the terminal: its alternative, `grid_mut` manipulations,
 /// do not properly set the scrolling state and display odd text after appending; also those manipulations are more tedious and error-prone.
