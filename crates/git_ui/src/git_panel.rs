use crate::git_panel_settings::StatusStyle;
use crate::repository_selector::RepositorySelectorPopoverMenu;
use crate::ProjectDiff;
use crate::{
    git_panel_settings::GitPanelSettings, git_status_icon, repository_selector::RepositorySelector,
};
use collections::HashMap;
use db::kvp::KEY_VALUE_STORE;
use editor::actions::MoveToEnd;
use editor::scroll::ScrollbarAutoHide;
use editor::{Editor, EditorMode, EditorSettings, MultiBuffer, ShowScrollbar};
use git::repository::RepoPath;
use git::status::FileStatus;
use git::{Commit, ToggleStaged};
use gpui::*;
use language::{Buffer, File};
use menu::{SelectFirst, SelectLast, SelectNext, SelectPrev};
use multi_buffer::ExcerptInfo;
use panel::PanelHeader;
use project::git::{GitEvent, Repository};
use project::{Fs, Project, ProjectPath};
use serde::{Deserialize, Serialize};
use settings::Settings as _;
use std::{collections::HashSet, path::PathBuf, sync::Arc, time::Duration, usize};
use theme::ThemeSettings;
use ui::{
    prelude::*, ButtonLike, Checkbox, Divider, DividerColor, ElevationIndex, IndentGuideColors,
    ListItem, ListItemSpacing, Scrollbar, ScrollbarState, Tooltip,
};
use util::{maybe, ResultExt, TryFutureExt};
use workspace::notifications::{DetachAndPromptErr, NotificationId};
use workspace::Toast;
use workspace::{
    dock::{DockPosition, Panel, PanelEvent},
    Workspace,
};

actions!(
    git_panel,
    [
        Close,
        ToggleFocus,
        OpenMenu,
        FocusEditor,
        FocusChanges,
        FillCoAuthors,
    ]
);

const GIT_PANEL_KEY: &str = "GitPanel";

const UPDATE_DEBOUNCE: Duration = Duration::from_millis(50);

pub fn init(cx: &mut App) {
    cx.observe_new(
        |workspace: &mut Workspace, _window, _cx: &mut Context<Workspace>| {
            workspace.register_action(|workspace, _: &ToggleFocus, window, cx| {
                workspace.toggle_panel_focus::<GitPanel>(window, cx);
            });

            workspace.register_action(|workspace, _: &Commit, window, cx| {
                workspace.open_panel::<GitPanel>(window, cx);
                if let Some(git_panel) = workspace.panel::<GitPanel>(cx) {
                    git_panel
                        .read(cx)
                        .commit_editor
                        .focus_handle(cx)
                        .focus(window);
                }
            });
        },
    )
    .detach();
}

#[derive(Debug, Clone)]
pub enum Event {
    Focus,
    OpenedEntry { path: ProjectPath },
}

#[derive(Serialize, Deserialize)]
struct SerializedGitPanel {
    width: Option<Pixels>,
}

#[derive(Debug, PartialEq, Eq, Clone, Copy)]
enum Section {
    Conflict,
    Tracked,
    New,
}

#[derive(Debug, PartialEq, Eq, Clone)]
struct GitHeaderEntry {
    header: Section,
}

impl GitHeaderEntry {
    pub fn contains(&self, status_entry: &GitStatusEntry, repo: &Repository) -> bool {
        let this = &self.header;
        let status = status_entry.status;
        match this {
            Section::Conflict => repo.has_conflict(&status_entry.repo_path),
            Section::Tracked => !status.is_created(),
            Section::New => status.is_created(),
        }
    }
    pub fn title(&self) -> &'static str {
        match self.header {
            Section::Conflict => "Conflicts",
            Section::Tracked => "Changed",
            Section::New => "New",
        }
    }
}

#[derive(Debug, PartialEq, Eq, Clone)]
enum GitListEntry {
    GitStatusEntry(GitStatusEntry),
    Header(GitHeaderEntry),
}

impl GitListEntry {
    fn status_entry(&self) -> Option<&GitStatusEntry> {
        match self {
            GitListEntry::GitStatusEntry(entry) => Some(entry),
            _ => None,
        }
    }
}

#[derive(Debug, PartialEq, Eq, Clone)]
pub struct GitStatusEntry {
    pub(crate) depth: usize,
    pub(crate) display_name: String,
    pub(crate) repo_path: RepoPath,
    pub(crate) status: FileStatus,
    pub(crate) is_staged: Option<bool>,
}

struct PendingOperation {
    finished: bool,
    will_become_staged: bool,
    repo_paths: HashSet<RepoPath>,
    op_id: usize,
}

pub struct GitPanel {
    current_modifiers: Modifiers,
    focus_handle: FocusHandle,
    fs: Arc<dyn Fs>,
    hide_scrollbar_task: Option<Task<()>>,
    pending_serialization: Task<Option<()>>,
    workspace: WeakEntity<Workspace>,
    project: Entity<Project>,
    active_repository: Option<Entity<Repository>>,
    scroll_handle: UniformListScrollHandle,
    scrollbar_state: ScrollbarState,
    selected_entry: Option<usize>,
    show_scrollbar: bool,
    update_visible_entries_task: Task<()>,
    repository_selector: Entity<RepositorySelector>,
    commit_editor: Entity<Editor>,
    entries: Vec<GitListEntry>,
    entries_by_path: collections::HashMap<RepoPath, usize>,
    width: Option<Pixels>,
    pending: Vec<PendingOperation>,
<<<<<<< HEAD
    commit_task: Task<Result<()>>,
    commit_pending: bool,
=======
    pending_commit: Option<Task<()>>,

    conflicted_staged_count: usize,
    conflicted_count: usize,
>>>>>>> 6f7f0f30
    tracked_staged_count: usize,
    tracked_count: usize,
    new_staged_count: usize,
    new_count: usize,
}

fn commit_message_editor(
    commit_message_buffer: Option<Entity<Buffer>>,
    window: &mut Window,
    cx: &mut Context<'_, Editor>,
) -> Editor {
    let theme = ThemeSettings::get_global(cx);

    let mut text_style = window.text_style();
    let refinement = TextStyleRefinement {
        font_family: Some(theme.buffer_font.family.clone()),
        font_features: Some(FontFeatures::disable_ligatures()),
        font_size: Some(px(12.).into()),
        color: Some(cx.theme().colors().editor_foreground),
        background_color: Some(gpui::transparent_black()),
        ..Default::default()
    };
    text_style.refine(&refinement);

    let mut commit_editor = if let Some(commit_message_buffer) = commit_message_buffer {
        let buffer = cx.new(|cx| MultiBuffer::singleton(commit_message_buffer, cx));
        Editor::new(
            EditorMode::AutoHeight { max_lines: 10 },
            buffer,
            None,
            false,
            window,
            cx,
        )
    } else {
        Editor::auto_height(10, window, cx)
    };
    commit_editor.set_use_autoclose(false);
    commit_editor.set_show_gutter(false, cx);
    commit_editor.set_show_wrap_guides(false, cx);
    commit_editor.set_show_indent_guides(false, cx);
    commit_editor.set_text_style_refinement(refinement);
    commit_editor.set_placeholder_text("Enter commit message", cx);
    commit_editor
}

impl GitPanel {
    pub fn new(
        workspace: &mut Workspace,
        window: &mut Window,
        commit_message_buffer: Option<Entity<Buffer>>,
        cx: &mut Context<Workspace>,
    ) -> Entity<Self> {
        let fs = workspace.app_state().fs.clone();
        let project = workspace.project().clone();
        let git_state = project.read(cx).git_state().clone();
        let active_repository = project.read(cx).active_repository(cx);
        let workspace = cx.entity().downgrade();

        let git_panel = cx.new(|cx| {
            let focus_handle = cx.focus_handle();
            cx.on_focus(&focus_handle, window, Self::focus_in).detach();
            cx.on_focus_out(&focus_handle, window, |this, _, window, cx| {
                this.hide_scrollbar(window, cx);
            })
            .detach();

            let commit_editor =
                cx.new(|cx| commit_message_editor(commit_message_buffer, window, cx));
            commit_editor.update(cx, |editor, cx| {
                editor.clear(window, cx);
            });

            let scroll_handle = UniformListScrollHandle::new();

            cx.subscribe_in(
                &git_state,
                window,
                move |this, git_state, event, window, cx| match event {
                    GitEvent::FileSystemUpdated => {
                        this.schedule_update(false, window, cx);
                    }
                    GitEvent::ActiveRepositoryChanged | GitEvent::GitStateUpdated => {
                        this.active_repository = git_state.read(cx).active_repository();
                        this.schedule_update(true, window, cx);
                    }
                },
            )
            .detach();

            let repository_selector =
                cx.new(|cx| RepositorySelector::new(project.clone(), window, cx));

            let mut git_panel = Self {
                focus_handle: cx.focus_handle(),
                pending_serialization: Task::ready(None),
                entries: Vec::new(),
                entries_by_path: HashMap::default(),
                pending: Vec::new(),
                current_modifiers: window.modifiers(),
                width: Some(px(360.)),
                scrollbar_state: ScrollbarState::new(scroll_handle.clone())
                    .parent_entity(&cx.entity()),
                repository_selector,
                selected_entry: None,
                show_scrollbar: false,
                hide_scrollbar_task: None,
                update_visible_entries_task: Task::ready(()),
                pending_commit: None,
                active_repository,
                scroll_handle,
                fs,
                commit_editor,
                project,
                workspace,
                conflicted_count: 0,
                conflicted_staged_count: 0,
                tracked_staged_count: 0,
                tracked_count: 0,
                new_staged_count: 0,
                new_count: 0,
            };
            git_panel.schedule_update(false, window, cx);
            git_panel.show_scrollbar = git_panel.should_show_scrollbar(cx);
            git_panel
        });

        cx.subscribe_in(
            &git_panel,
            window,
            move |workspace, _, event: &Event, window, cx| match event.clone() {
                Event::OpenedEntry { path } => {
                    workspace
                        .open_path_preview(path, None, false, false, window, cx)
                        .detach_and_prompt_err("Failed to open file", window, cx, |e, _, _| {
                            Some(format!("{e}"))
                        });
                }
                Event::Focus => { /* TODO */ }
            },
        )
        .detach();

        git_panel
    }

    pub fn select_entry_by_path(
        &mut self,
        path: ProjectPath,
        _: &mut Window,
        cx: &mut Context<Self>,
    ) {
        let Some(git_repo) = self.active_repository.as_ref() else {
            return;
        };
        let Some(repo_path) = git_repo.read(cx).project_path_to_repo_path(&path) else {
            return;
        };
        let Some(ix) = self.entries_by_path.get(&repo_path) else {
            return;
        };
        self.selected_entry = Some(*ix);
        cx.notify();
    }

    fn serialize(&mut self, cx: &mut Context<Self>) {
        let width = self.width;
        self.pending_serialization = cx.background_executor().spawn(
            async move {
                KEY_VALUE_STORE
                    .write_kvp(
                        GIT_PANEL_KEY.into(),
                        serde_json::to_string(&SerializedGitPanel { width })?,
                    )
                    .await?;
                anyhow::Ok(())
            }
            .log_err(),
        );
    }

    fn dispatch_context(&self, window: &mut Window, cx: &Context<Self>) -> KeyContext {
        let mut dispatch_context = KeyContext::new_with_defaults();
        dispatch_context.add("GitPanel");

        if self.is_focused(window, cx) {
            dispatch_context.add("menu");
            dispatch_context.add("ChangesList");
        }

        if self.commit_editor.read(cx).is_focused(window) {
            dispatch_context.add("CommitEditor");
        }

        dispatch_context
    }

    fn is_focused(&self, window: &Window, cx: &Context<Self>) -> bool {
        window
            .focused(cx)
            .map_or(false, |focused| self.focus_handle == focused)
    }

    fn close_panel(&mut self, _: &Close, _window: &mut Window, cx: &mut Context<Self>) {
        cx.emit(PanelEvent::Close);
    }

    fn focus_in(&mut self, window: &mut Window, cx: &mut Context<Self>) {
        if !self.focus_handle.contains_focused(window, cx) {
            cx.emit(Event::Focus);
        }
    }

    fn show_scrollbar(&self, cx: &mut Context<Self>) -> ShowScrollbar {
        GitPanelSettings::get_global(cx)
            .scrollbar
            .show
            .unwrap_or_else(|| EditorSettings::get_global(cx).scrollbar.show)
    }

    fn should_show_scrollbar(&self, cx: &mut Context<Self>) -> bool {
        let show = self.show_scrollbar(cx);
        match show {
            ShowScrollbar::Auto => true,
            ShowScrollbar::System => true,
            ShowScrollbar::Always => true,
            ShowScrollbar::Never => false,
        }
    }

    fn should_autohide_scrollbar(&self, cx: &mut Context<Self>) -> bool {
        let show = self.show_scrollbar(cx);
        match show {
            ShowScrollbar::Auto => true,
            ShowScrollbar::System => cx
                .try_global::<ScrollbarAutoHide>()
                .map_or_else(|| cx.should_auto_hide_scrollbars(), |autohide| autohide.0),
            ShowScrollbar::Always => false,
            ShowScrollbar::Never => true,
        }
    }

    fn hide_scrollbar(&mut self, window: &mut Window, cx: &mut Context<Self>) {
        const SCROLLBAR_SHOW_INTERVAL: Duration = Duration::from_secs(1);
        if !self.should_autohide_scrollbar(cx) {
            return;
        }
        self.hide_scrollbar_task = Some(cx.spawn_in(window, |panel, mut cx| async move {
            cx.background_executor()
                .timer(SCROLLBAR_SHOW_INTERVAL)
                .await;
            panel
                .update(&mut cx, |panel, cx| {
                    panel.show_scrollbar = false;
                    cx.notify();
                })
                .log_err();
        }))
    }

    fn handle_modifiers_changed(
        &mut self,
        event: &ModifiersChangedEvent,
        _: &mut Window,
        cx: &mut Context<Self>,
    ) {
        self.current_modifiers = event.modifiers;
        cx.notify();
    }

    fn calculate_depth_and_difference(
        repo_path: &RepoPath,
        visible_entries: &HashSet<RepoPath>,
    ) -> (usize, usize) {
        let ancestors = repo_path.ancestors().skip(1);
        for ancestor in ancestors {
            if let Some(parent_entry) = visible_entries.get(ancestor) {
                let entry_component_count = repo_path.components().count();
                let parent_component_count = parent_entry.components().count();

                let difference = entry_component_count - parent_component_count;

                let parent_depth = parent_entry
                    .ancestors()
                    .skip(1) // Skip the parent itself
                    .filter(|ancestor| visible_entries.contains(*ancestor))
                    .count();

                return (parent_depth + 1, difference);
            }
        }

        (0, 0)
    }

    fn scroll_to_selected_entry(&mut self, cx: &mut Context<Self>) {
        if let Some(selected_entry) = self.selected_entry {
            self.scroll_handle
                .scroll_to_item(selected_entry, ScrollStrategy::Center);
        }

        cx.notify();
    }

    fn select_first(&mut self, _: &SelectFirst, _window: &mut Window, cx: &mut Context<Self>) {
        if self.entries.first().is_some() {
            self.selected_entry = Some(0);
            self.scroll_to_selected_entry(cx);
        }
    }

    fn select_prev(&mut self, _: &SelectPrev, _window: &mut Window, cx: &mut Context<Self>) {
        let item_count = self.entries.len();
        if item_count == 0 {
            return;
        }

        if let Some(selected_entry) = self.selected_entry {
            let new_selected_entry = if selected_entry > 0 {
                selected_entry - 1
            } else {
                selected_entry
            };

            self.selected_entry = Some(new_selected_entry);

            self.scroll_to_selected_entry(cx);
        }

        cx.notify();
    }

    fn select_next(&mut self, _: &SelectNext, _window: &mut Window, cx: &mut Context<Self>) {
        let item_count = self.entries.len();
        if item_count == 0 {
            return;
        }

        if let Some(selected_entry) = self.selected_entry {
            let new_selected_entry = if selected_entry < item_count - 1 {
                selected_entry + 1
            } else {
                selected_entry
            };

            self.selected_entry = Some(new_selected_entry);

            self.scroll_to_selected_entry(cx);
        }

        cx.notify();
    }

    fn select_last(&mut self, _: &SelectLast, _window: &mut Window, cx: &mut Context<Self>) {
        if self.entries.last().is_some() {
            self.selected_entry = Some(self.entries.len() - 1);
            self.scroll_to_selected_entry(cx);
        }
    }

    fn focus_editor(&mut self, _: &FocusEditor, window: &mut Window, cx: &mut Context<Self>) {
        self.commit_editor.update(cx, |editor, cx| {
            window.focus(&editor.focus_handle(cx));
        });
        cx.notify();
    }

    fn select_first_entry_if_none(&mut self, cx: &mut Context<Self>) {
        let have_entries = self
            .active_repository
            .as_ref()
            .map_or(false, |active_repository| {
                active_repository.read(cx).entry_count() > 0
            });
        if have_entries && self.selected_entry.is_none() {
            self.selected_entry = Some(0);
            self.scroll_to_selected_entry(cx);
            cx.notify();
        }
    }

    fn focus_changes_list(
        &mut self,
        _: &FocusChanges,
        window: &mut Window,
        cx: &mut Context<Self>,
    ) {
        self.select_first_entry_if_none(cx);

        cx.focus_self(window);
        cx.notify();
    }

    fn get_selected_entry(&self) -> Option<&GitListEntry> {
        self.selected_entry.and_then(|i| self.entries.get(i))
    }

    fn open_selected(&mut self, _: &menu::Confirm, window: &mut Window, cx: &mut Context<Self>) {
        maybe!({
            let entry = self.entries.get(self.selected_entry?)?.status_entry()?;

            self.workspace
                .update(cx, |workspace, cx| {
                    ProjectDiff::deploy_at(workspace, Some(entry.clone()), window, cx);
                })
                .ok()
        });
        self.focus_handle.focus(window);
    }

    fn toggle_staged_for_entry(
        &mut self,
        entry: &GitListEntry,
        _window: &mut Window,
        cx: &mut Context<Self>,
    ) {
        let Some(active_repository) = self.active_repository.as_ref() else {
            return;
        };
        let (stage, repo_paths) = match entry {
            GitListEntry::GitStatusEntry(status_entry) => {
                if status_entry.status.is_staged().unwrap_or(false) {
                    (false, vec![status_entry.repo_path.clone()])
                } else {
                    (true, vec![status_entry.repo_path.clone()])
                }
            }
            GitListEntry::Header(section) => {
                let goal_staged_state = !self.header_state(section.header).selected();
                let repository = active_repository.read(cx);
                let entries = self
                    .entries
                    .iter()
                    .filter_map(|entry| entry.status_entry())
                    .filter(|status_entry| {
                        section.contains(&status_entry, repository)
                            && status_entry.is_staged != Some(goal_staged_state)
                    })
                    .map(|status_entry| status_entry.repo_path.clone())
                    .collect::<Vec<_>>();

                (goal_staged_state, entries)
            }
        };

        let op_id = self.pending.iter().map(|p| p.op_id).max().unwrap_or(0) + 1;
        self.pending.push(PendingOperation {
            op_id,
            will_become_staged: stage,
            repo_paths: repo_paths.iter().cloned().collect(),
            finished: false,
        });
        let repo_paths = repo_paths.clone();
        let active_repository = active_repository.clone();
        let repository = active_repository.read(cx);
        self.update_counts(repository);
        cx.notify();

        cx.spawn({
            |this, mut cx| async move {
                let result = cx
                    .update(|cx| {
                        if stage {
                            active_repository.read(cx).stage_entries(repo_paths.clone())
                        } else {
                            active_repository
                                .read(cx)
                                .unstage_entries(repo_paths.clone())
                        }
                    })?
                    .await?;

                this.update(&mut cx, |this, cx| {
                    for pending in this.pending.iter_mut() {
                        if pending.op_id == op_id {
                            pending.finished = true
                        }
                    }
                    result
                        .map_err(|e| {
                            this.show_err_toast(e, cx);
                        })
                        .ok();
                    cx.notify();
                })
            }
        })
        .detach();
    }

    fn toggle_staged_for_selected(
        &mut self,
        _: &git::ToggleStaged,
        window: &mut Window,
        cx: &mut Context<Self>,
    ) {
        if let Some(selected_entry) = self.get_selected_entry().cloned() {
            self.toggle_staged_for_entry(&selected_entry, window, cx);
        }
    }

    /// Commit all staged changes
    fn commit(&mut self, _: &git::Commit, window: &mut Window, cx: &mut Context<Self>) {
        let editor = self.commit_editor.read(cx);
        if editor.is_empty(cx) {
            if !editor.focus_handle(cx).contains_focused(window, cx) {
                editor.focus_handle(cx).focus(window);
                return;
            }
        }

        self.commit_changes(window, cx)
    }

    fn commit_changes(&mut self, window: &mut Window, cx: &mut Context<Self>) {
        let Some(active_repository) = self.active_repository.clone() else {
            return;
        };
        let error_spawn = |message, window: &mut Window, cx: &mut App| {
            let prompt = window.prompt(PromptLevel::Warning, message, None, &["Ok"], cx);
            cx.spawn(|_| async move {
                prompt.await.ok();
            })
            .detach();
        };

        if self.has_unstaged_conflicts() {
            error_spawn(
                "There are still conflicts. You must stage these before committing",
                window,
                cx,
            );
            return;
        }

        let message = self.commit_editor.read(cx).text(cx);
        if message.trim().is_empty() {
            self.commit_editor.read(cx).focus_handle(cx).focus(window);
            return;
        }

        let task = if self.has_staged_changes() {
            // Repository serializes all git operations, so we can just send a commit immediately
            let commit_task = active_repository.read(cx).commit(message.into(), None);
            cx.background_executor()
                .spawn(async move { commit_task.await? })
        } else {
            let changed_files = self
                .entries
                .iter()
                .filter_map(|entry| entry.status_entry())
                .filter(|status_entry| !status_entry.status.is_created())
                .map(|status_entry| status_entry.repo_path.clone())
                .collect::<Vec<_>>();

            if changed_files.is_empty() {
                error_spawn("No changes to commit", window, cx);
                return;
            }

            let stage_task = active_repository.read(cx).stage_entries(changed_files);
            cx.spawn(|_, mut cx| async move {
                stage_task.await??;
                let commit_task = active_repository
                    .update(&mut cx, |repo, _| repo.commit(message.into(), None))?;
                commit_task.await?
            })
        };
        let task = cx.spawn_in(window, |this, mut cx| async move {
            let result = task.await;
            this.update_in(&mut cx, |this, window, cx| {
                this.pending_commit.take();
                match result {
                    Ok(()) => {
                        this.commit_editor
                            .update(cx, |editor, cx| editor.clear(window, cx));
                    }
                    Err(e) => this.show_err_toast(e, cx),
                }
            })
            .ok();
        });

        self.pending_commit = Some(task);
    }

    fn fill_co_authors(&mut self, _: &FillCoAuthors, window: &mut Window, cx: &mut Context<Self>) {
        const CO_AUTHOR_PREFIX: &str = "Co-authored-by: ";

        let Some(room) = self
            .workspace
            .upgrade()
            .and_then(|workspace| workspace.read(cx).active_call()?.read(cx).room().cloned())
        else {
            return;
        };

        let mut existing_text = self.commit_editor.read(cx).text(cx);
        existing_text.make_ascii_lowercase();
        let lowercase_co_author_prefix = CO_AUTHOR_PREFIX.to_lowercase();
        let mut ends_with_co_authors = false;
        let existing_co_authors = existing_text
            .lines()
            .filter_map(|line| {
                let line = line.trim();
                if line.starts_with(&lowercase_co_author_prefix) {
                    ends_with_co_authors = true;
                    Some(line)
                } else {
                    ends_with_co_authors = false;
                    None
                }
            })
            .collect::<HashSet<_>>();

        let new_co_authors = room
            .read(cx)
            .remote_participants()
            .values()
            .filter(|participant| participant.can_write())
            .map(|participant| participant.user.as_ref())
            .filter_map(|user| {
                let email = user.email.as_deref()?;
                let name = user.name.as_deref().unwrap_or(&user.github_login);
                Some(format!("{CO_AUTHOR_PREFIX}{name} <{email}>"))
            })
            .filter(|co_author| {
                !existing_co_authors.contains(co_author.to_ascii_lowercase().as_str())
            })
            .collect::<Vec<_>>();
        if new_co_authors.is_empty() {
            return;
        }

        self.commit_editor.update(cx, |editor, cx| {
            let editor_end = editor.buffer().read(cx).read(cx).len();
            let mut edit = String::new();
            if !ends_with_co_authors {
                edit.push('\n');
            }
            for co_author in new_co_authors {
                edit.push('\n');
                edit.push_str(&co_author);
            }

            editor.edit(Some((editor_end..editor_end, edit)), cx);
            editor.move_to_end(&MoveToEnd, window, cx);
            editor.focus_handle(cx).focus(window);
        });
    }

    fn schedule_update(
        &mut self,
        clear_pending: bool,
        window: &mut Window,
        cx: &mut Context<Self>,
    ) {
        let handle = cx.entity().downgrade();
        self.reopen_commit_buffer(window, cx);
        self.update_visible_entries_task = cx.spawn_in(window, |_, mut cx| async move {
            cx.background_executor().timer(UPDATE_DEBOUNCE).await;
            if let Some(git_panel) = handle.upgrade() {
                git_panel
                    .update_in(&mut cx, |git_panel, _, cx| {
                        if clear_pending {
                            git_panel.clear_pending();
                        }
                        git_panel.update_visible_entries(cx);
                    })
                    .ok();
            }
        });
    }

    fn reopen_commit_buffer(&mut self, window: &mut Window, cx: &mut Context<Self>) {
        let Some(active_repo) = self.active_repository.as_ref() else {
            return;
        };
        let load_buffer = active_repo.update(cx, |active_repo, cx| {
            let project = self.project.read(cx);
            active_repo.open_commit_buffer(
                Some(project.languages().clone()),
                project.buffer_store().clone(),
                cx,
            )
        });

        cx.spawn_in(window, |git_panel, mut cx| async move {
            let buffer = load_buffer.await?;
            git_panel.update_in(&mut cx, |git_panel, window, cx| {
                if git_panel
                    .commit_editor
                    .read(cx)
                    .buffer()
                    .read(cx)
                    .as_singleton()
                    .as_ref()
                    != Some(&buffer)
                {
                    git_panel.commit_editor =
                        cx.new(|cx| commit_message_editor(Some(buffer), window, cx));
                }
            })
        })
        .detach_and_log_err(cx);
    }

    fn clear_pending(&mut self) {
        self.pending.retain(|v| !v.finished)
    }

    fn update_visible_entries(&mut self, cx: &mut Context<Self>) {
        self.entries.clear();
        self.entries_by_path.clear();
        let mut changed_entries = Vec::new();
        let mut new_entries = Vec::new();
        let mut conflict_entries = Vec::new();

        let Some(repo) = self.active_repository.as_ref() else {
            // Just clear entries if no repository is active.
            cx.notify();
            return;
        };

        // First pass - collect all paths
        let repo = repo.read(cx);
        let path_set = HashSet::from_iter(repo.status().map(|entry| entry.repo_path));

        // Second pass - create entries with proper depth calculation
        for entry in repo.status() {
            let (depth, difference) =
                Self::calculate_depth_and_difference(&entry.repo_path, &path_set);

            let is_conflict = repo.has_conflict(&entry.repo_path);
            let is_new = entry.status.is_created();
            let is_staged = entry.status.is_staged();

            let display_name = if difference > 1 {
                // Show partial path for deeply nested files
                entry
                    .repo_path
                    .as_ref()
                    .iter()
                    .skip(entry.repo_path.components().count() - difference)
                    .collect::<PathBuf>()
                    .to_string_lossy()
                    .into_owned()
            } else {
                // Just show filename
                entry
                    .repo_path
                    .file_name()
                    .map(|name| name.to_string_lossy().into_owned())
                    .unwrap_or_default()
            };

            let entry = GitStatusEntry {
                depth,
                display_name,
                repo_path: entry.repo_path.clone(),
                status: entry.status,
                is_staged,
            };

            if is_conflict {
                conflict_entries.push(entry);
            } else if is_new {
                new_entries.push(entry);
            } else {
                changed_entries.push(entry);
            }
        }

        // Sort entries by path to maintain consistent order
        conflict_entries.sort_by(|a, b| a.repo_path.cmp(&b.repo_path));
        changed_entries.sort_by(|a, b| a.repo_path.cmp(&b.repo_path));
        new_entries.sort_by(|a, b| a.repo_path.cmp(&b.repo_path));

        if conflict_entries.len() > 0 {
            self.entries.push(GitListEntry::Header(GitHeaderEntry {
                header: Section::Conflict,
            }));
            self.entries.extend(
                conflict_entries
                    .into_iter()
                    .map(GitListEntry::GitStatusEntry),
            );
        }

        if changed_entries.len() > 0 {
            self.entries.push(GitListEntry::Header(GitHeaderEntry {
                header: Section::Tracked,
            }));
            self.entries.extend(
                changed_entries
                    .into_iter()
                    .map(GitListEntry::GitStatusEntry),
            );
        }
        if new_entries.len() > 0 {
            self.entries.push(GitListEntry::Header(GitHeaderEntry {
                header: Section::New,
            }));
            self.entries
                .extend(new_entries.into_iter().map(GitListEntry::GitStatusEntry));
        }

        for (ix, entry) in self.entries.iter().enumerate() {
            if let Some(status_entry) = entry.status_entry() {
                self.entries_by_path
                    .insert(status_entry.repo_path.clone(), ix);
            }
        }
        self.update_counts(repo);

        self.select_first_entry_if_none(cx);

        cx.notify();
    }

    fn update_counts(&mut self, repo: &Repository) {
        self.conflicted_count = 0;
        self.conflicted_staged_count = 0;
        self.new_count = 0;
        self.tracked_count = 0;
        self.new_staged_count = 0;
        self.tracked_staged_count = 0;
        for entry in &self.entries {
            let Some(status_entry) = entry.status_entry() else {
                continue;
            };
            if repo.has_conflict(&status_entry.repo_path) {
                self.conflicted_count += 1;
                if self.entry_is_staged(status_entry) != Some(false) {
                    self.conflicted_staged_count += 1;
                }
            } else if status_entry.status.is_created() {
                self.new_count += 1;
                if self.entry_is_staged(status_entry) != Some(false) {
                    self.new_staged_count += 1;
                }
            } else {
                self.tracked_count += 1;
                if self.entry_is_staged(status_entry) != Some(false) {
                    self.tracked_staged_count += 1;
                }
            }
        }
    }

    fn entry_is_staged(&self, entry: &GitStatusEntry) -> Option<bool> {
        for pending in self.pending.iter().rev() {
            if pending.repo_paths.contains(&entry.repo_path) {
                return Some(pending.will_become_staged);
            }
        }
        entry.is_staged
    }

    fn has_staged_changes(&self) -> bool {
        self.tracked_staged_count > 0
            || self.new_staged_count > 0
            || self.conflicted_staged_count > 0
    }

    fn has_tracked_changes(&self) -> bool {
        self.tracked_count > 0
    }

    fn has_unstaged_conflicts(&self) -> bool {
        self.conflicted_count > 0 && self.conflicted_count != self.conflicted_staged_count
    }

    fn header_state(&self, header_type: Section) -> ToggleState {
        let (staged_count, count) = match header_type {
            Section::New => (self.new_staged_count, self.new_count),
            Section::Tracked => (self.tracked_staged_count, self.tracked_count),
            Section::Conflict => (self.conflicted_staged_count, self.conflicted_count),
        };
        if staged_count == 0 {
            ToggleState::Unselected
        } else if count == staged_count {
            ToggleState::Selected
        } else {
            ToggleState::Indeterminate
        }
    }

    fn show_err_toast(&self, e: anyhow::Error, cx: &mut App) {
        let Some(workspace) = self.workspace.upgrade() else {
            return;
        };
        let notif_id = NotificationId::Named("git-operation-error".into());

        let message = e.to_string();
        workspace.update(cx, |workspace, cx| {
            let toast = Toast::new(notif_id, message).on_click("Open Zed Log", |window, cx| {
                window.dispatch_action(workspace::OpenLog.boxed_clone(), cx);
            });
            workspace.show_toast(toast, cx);
        });
    }

    pub fn panel_button(
        &self,
        id: impl Into<SharedString>,
        label: impl Into<SharedString>,
    ) -> Button {
        let id = id.into().clone();
        let label = label.into().clone();

        Button::new(id, label)
            .label_size(LabelSize::Small)
            .layer(ElevationIndex::ElevatedSurface)
            .size(ButtonSize::Compact)
            .style(ButtonStyle::Filled)
    }

    pub fn indent_size(&self, window: &Window, cx: &mut Context<Self>) -> Pixels {
        Checkbox::container_size(cx).to_pixels(window.rem_size())
    }

    pub fn render_divider(&self, _cx: &mut Context<Self>) -> impl IntoElement {
        h_flex()
            .items_center()
            .h(px(8.))
            .child(Divider::horizontal_dashed().color(DividerColor::Border))
    }

    pub fn render_panel_header(
        &self,
        window: &mut Window,
        cx: &mut Context<Self>,
    ) -> impl IntoElement {
        let all_repositories = self
            .project
            .read(cx)
            .git_state()
            .read(cx)
            .all_repositories();

        let branch = self
            .active_repository
            .as_ref()
            .and_then(|repository| repository.read(cx).branch())
            .unwrap_or_else(|| "(no current branch)".into());

        let has_repo_above = all_repositories.iter().any(|repo| {
            repo.read(cx)
                .repository_entry
                .work_directory
                .is_above_project()
        });

        let icon_button = Button::new("branch-selector", branch)
            .color(Color::Muted)
            .style(ButtonStyle::Subtle)
            .icon(IconName::GitBranch)
            .icon_size(IconSize::Small)
            .icon_color(Color::Muted)
            .size(ButtonSize::Compact)
            .icon_position(IconPosition::Start)
            .tooltip(Tooltip::for_action_title(
                "Switch Branch",
                &zed_actions::git::Branch,
            ))
            .on_click(cx.listener(|_, _, window, cx| {
                window.dispatch_action(zed_actions::git::Branch.boxed_clone(), cx);
            }))
            .style(ButtonStyle::Transparent);

        self.panel_header_container(window, cx)
            .child(h_flex().pl_1().child(icon_button))
            .child(div().flex_grow())
            .when(all_repositories.len() > 1 || has_repo_above, |el| {
                el.child(self.render_repository_selector(cx))
            })
    }

    pub fn render_repository_selector(&self, cx: &mut Context<Self>) -> impl IntoElement {
        let active_repository = self.project.read(cx).active_repository(cx);
        let repository_display_name = active_repository
            .as_ref()
            .map(|repo| repo.read(cx).display_name(self.project.read(cx), cx))
            .unwrap_or_default();

        RepositorySelectorPopoverMenu::new(
            self.repository_selector.clone(),
            ButtonLike::new("active-repository")
                .style(ButtonStyle::Subtle)
                .child(Label::new(repository_display_name).size(LabelSize::Small)),
            Tooltip::text("Select a repository"),
        )
    }

    pub fn render_commit_editor(&self, cx: &Context<Self>) -> impl IntoElement {
        let editor = self.commit_editor.clone();
        let can_commit = (self.has_staged_changes() || self.has_tracked_changes())
            && self.pending_commit.is_none()
            && !editor.read(cx).is_empty(cx)
            && !self.has_unstaged_conflicts()
            && self.has_write_access(cx);
        let editor_focus_handle = editor.read(cx).focus_handle(cx).clone();

        let focus_handle_1 = self.focus_handle(cx).clone();
        let tooltip = if self.has_staged_changes() {
            "Commit staged changes"
        } else {
            "Commit changes to tracked files"
        };
        let title = if self.has_staged_changes() {
            "Commit"
        } else {
            "Commit All"
        };

        let commit_button = self
            .panel_button("commit-changes", title)
            .tooltip(move |window, cx| {
                let focus_handle = focus_handle_1.clone();
                Tooltip::for_action_in(tooltip, &Commit, &focus_handle, window, cx)
            })
            .disabled(!can_commit)
            .on_click({
                cx.listener(move |this, _: &ClickEvent, window, cx| this.commit_changes(window, cx))
            });

        div().w_full().h(px(140.)).px_2().pt_1().pb_2().child(
            v_flex()
                .id("commit-editor-container")
                .relative()
                .h_full()
                .py_2p5()
                .px_3()
                .bg(cx.theme().colors().editor_background)
                .on_click(cx.listener(move |_, _: &ClickEvent, window, _cx| {
                    window.focus(&editor_focus_handle);
                }))
                .child(self.commit_editor.clone())
                .child(
                    h_flex()
                        .absolute()
                        .bottom_2p5()
                        .right_3()
                        .gap_1p5()
                        .child(div().gap_1().flex_grow())
                        .child(commit_button),
                ),
        )
    }

    fn render_empty_state(&self, cx: &mut Context<Self>) -> impl IntoElement {
        h_flex()
            .h_full()
            .flex_1()
            .justify_center()
            .items_center()
            .child(
                v_flex()
                    .gap_3()
                    .child(if self.active_repository.is_some() {
                        "No changes to commit"
                    } else {
                        "No Git repositories"
                    })
                    .text_ui_sm(cx)
                    .mx_auto()
                    .text_color(Color::Placeholder.color(cx)),
            )
    }

    fn render_scrollbar(&self, cx: &mut Context<Self>) -> Option<Stateful<Div>> {
        let scroll_bar_style = self.show_scrollbar(cx);
        let show_container = matches!(scroll_bar_style, ShowScrollbar::Always);

        if !self.should_show_scrollbar(cx)
            || !(self.show_scrollbar || self.scrollbar_state.is_dragging())
        {
            return None;
        }

        Some(
            div()
                .id("git-panel-vertical-scroll")
                .occlude()
                .flex_none()
                .h_full()
                .cursor_default()
                .when(show_container, |this| this.pl_1().px_1p5())
                .when(!show_container, |this| {
                    this.absolute().right_1().top_1().bottom_1().w(px(12.))
                })
                .on_mouse_move(cx.listener(|_, _, _, cx| {
                    cx.notify();
                    cx.stop_propagation()
                }))
                .on_hover(|_, _, cx| {
                    cx.stop_propagation();
                })
                .on_any_mouse_down(|_, _, cx| {
                    cx.stop_propagation();
                })
                .on_mouse_up(
                    MouseButton::Left,
                    cx.listener(|this, _, window, cx| {
                        if !this.scrollbar_state.is_dragging()
                            && !this.focus_handle.contains_focused(window, cx)
                        {
                            this.hide_scrollbar(window, cx);
                            cx.notify();
                        }

                        cx.stop_propagation();
                    }),
                )
                .on_scroll_wheel(cx.listener(|_, _, _, cx| {
                    cx.notify();
                }))
                .children(Scrollbar::vertical(
                    // percentage as f32..end_offset as f32,
                    self.scrollbar_state.clone(),
                )),
        )
    }

    pub fn render_buffer_header_controls(
        &self,
        entity: &Entity<Self>,
        file: &Arc<dyn File>,
        _: &Window,
        cx: &App,
    ) -> Option<AnyElement> {
        let repo = self.active_repository.as_ref()?.read(cx);
        let repo_path = repo.worktree_id_path_to_repo_path(file.worktree_id(cx), file.path())?;
        let ix = self.entries_by_path.get(&repo_path)?;
        let entry = self.entries.get(*ix)?;

        let is_staged = self.entry_is_staged(entry.status_entry()?);

        let checkbox = Checkbox::new("stage-file", is_staged.into())
            .disabled(!self.has_write_access(cx))
            .fill()
            .elevation(ElevationIndex::Surface)
            .on_click({
                let entry = entry.clone();
                let git_panel = entity.downgrade();
                move |_, window, cx| {
                    git_panel
                        .update(cx, |this, cx| {
                            this.toggle_staged_for_entry(&entry, window, cx);
                            cx.stop_propagation();
                        })
                        .ok();
                }
            });
        Some(
            h_flex()
                .id("start-slot")
                .child(checkbox)
                .child(git_status_icon(entry.status_entry()?.status, cx))
                .on_mouse_down(MouseButton::Left, |_, _, cx| {
                    // prevent the list item active state triggering when toggling checkbox
                    cx.stop_propagation();
                })
                .into_any_element(),
        )
    }

    fn render_entries(
        &self,
        has_write_access: bool,
        window: &Window,
        cx: &mut Context<Self>,
    ) -> impl IntoElement {
        let entry_count = self.entries.len();

        v_flex()
            .size_full()
            .overflow_hidden()
            .child(
                uniform_list(cx.entity().clone(), "entries", entry_count, {
                    move |this, range, window, cx| {
                        let mut items = Vec::with_capacity(range.end - range.start);

                        for ix in range {
                            match &this.entries.get(ix) {
                                Some(GitListEntry::GitStatusEntry(entry)) => {
                                    items.push(this.render_entry(
                                        ix,
                                        entry,
                                        has_write_access,
                                        window,
                                        cx,
                                    ));
                                }
                                Some(GitListEntry::Header(header)) => {
                                    items.push(this.render_list_header(
                                        ix,
                                        header,
                                        has_write_access,
                                        window,
                                        cx,
                                    ));
                                }
                                None => {}
                            }
                        }

                        items
                    }
                })
                .with_decoration(
                    ui::indent_guides(
                        cx.entity().clone(),
                        self.indent_size(window, cx),
                        IndentGuideColors::panel(cx),
                        |this, range, _windows, _cx| {
                            this.entries
                                .iter()
                                .skip(range.start)
                                .map(|entry| match entry {
                                    GitListEntry::GitStatusEntry(_) => 1,
                                    GitListEntry::Header(_) => 0,
                                })
                                .collect()
                        },
                    )
                    .with_render_fn(
                        cx.entity().clone(),
                        move |_, params, _, _| {
                            let indent_size = params.indent_size;
                            let left_offset = indent_size - px(3.0);
                            let item_height = params.item_height;

                            params
                                .indent_guides
                                .into_iter()
                                .enumerate()
                                .map(|(_, layout)| {
                                    let offset = if layout.continues_offscreen {
                                        px(0.)
                                    } else {
                                        px(4.0)
                                    };
                                    let bounds = Bounds::new(
                                        point(
                                            px(layout.offset.x as f32) * indent_size + left_offset,
                                            px(layout.offset.y as f32) * item_height + offset,
                                        ),
                                        size(
                                            px(1.),
                                            px(layout.length as f32) * item_height
                                                - px(offset.0 * 2.),
                                        ),
                                    );
                                    ui::RenderedIndentGuide {
                                        bounds,
                                        layout,
                                        is_active: false,
                                        hitbox: None,
                                    }
                                })
                                .collect()
                        },
                    ),
                )
                .size_full()
                .with_sizing_behavior(ListSizingBehavior::Infer)
                .with_horizontal_sizing_behavior(ListHorizontalSizingBehavior::Unconstrained)
                .track_scroll(self.scroll_handle.clone()),
            )
            .children(self.render_scrollbar(cx))
    }

    fn entry_label(&self, label: impl Into<SharedString>, color: Color) -> Label {
        Label::new(label.into()).color(color).single_line()
    }

    fn render_list_header(
        &self,
        ix: usize,
        header: &GitHeaderEntry,
        has_write_access: bool,
        window: &Window,
        cx: &Context<Self>,
    ) -> AnyElement {
        let selected = self.selected_entry == Some(ix);
        let header_state = if self.has_staged_changes() {
            self.header_state(header.header)
        } else {
            match header.header {
                Section::Tracked | Section::Conflict => ToggleState::Selected,
                Section::New => ToggleState::Unselected,
            }
        };

        let checkbox = Checkbox::new(("checkbox", ix), header_state)
            .disabled(!has_write_access)
            .fill()
            .placeholder(!self.has_staged_changes())
            .elevation(ElevationIndex::Surface)
            .on_click({
                let header = header.clone();
                cx.listener(move |this, _, window, cx| {
                    this.toggle_staged_for_entry(&GitListEntry::Header(header.clone()), window, cx);
                    cx.stop_propagation();
                })
            });

        let start_slot = h_flex()
            .id(("start-slot", ix))
            .gap(DynamicSpacing::Base04.rems(cx))
            .child(checkbox)
            .tooltip(|window, cx| Tooltip::for_action("Stage File", &ToggleStaged, window, cx))
            .on_mouse_down(MouseButton::Left, |_, _, cx| {
                // prevent the list item active state triggering when toggling checkbox
                cx.stop_propagation();
            });

        div()
            .w_full()
            .child(
                ListItem::new(ix)
                    .spacing(ListItemSpacing::Sparse)
                    .start_slot(start_slot)
                    .toggle_state(selected)
                    .focused(selected && self.focus_handle.is_focused(window))
                    .disabled(!has_write_access)
                    .on_click({
                        cx.listener(move |this, _, _, cx| {
                            this.selected_entry = Some(ix);
                            cx.notify();
                        })
                    })
                    .child(h_flex().child(self.entry_label(header.title(), Color::Muted))),
            )
            .into_any_element()
    }

    fn render_entry(
        &self,
        ix: usize,
        entry: &GitStatusEntry,
        has_write_access: bool,
        window: &Window,
        cx: &Context<Self>,
    ) -> AnyElement {
        let display_name = entry
            .repo_path
            .file_name()
            .map(|name| name.to_string_lossy().into_owned())
            .unwrap_or_else(|| entry.repo_path.to_string_lossy().into_owned());

        let repo_path = entry.repo_path.clone();
        let selected = self.selected_entry == Some(ix);
        let status_style = GitPanelSettings::get_global(cx).status_style;
        let status = entry.status;
        let has_conflict = status.is_conflicted();
        let is_modified = status.is_modified();
        let is_deleted = status.is_deleted();

        let label_color = if status_style == StatusStyle::LabelColor {
            if has_conflict {
                Color::Conflict
            } else if is_modified {
                Color::Modified
            } else if is_deleted {
                // We don't want a bunch of red labels in the list
                Color::Disabled
            } else {
                Color::Created
            }
        } else {
            Color::Default
        };

        let path_color = if status.is_deleted() {
            Color::Disabled
        } else {
            Color::Muted
        };

        let id: ElementId = ElementId::Name(format!("entry_{}", display_name).into());

        let mut is_staged: ToggleState = self.entry_is_staged(entry).into();

        if !self.has_staged_changes() && !entry.status.is_created() {
            is_staged = ToggleState::Selected;
        }

        let checkbox = Checkbox::new(id, is_staged)
            .disabled(!has_write_access)
            .fill()
            .placeholder(!self.has_staged_changes())
            .elevation(ElevationIndex::Surface)
            .on_click({
                let entry = entry.clone();
                cx.listener(move |this, _, window, cx| {
                    this.toggle_staged_for_entry(
                        &GitListEntry::GitStatusEntry(entry.clone()),
                        window,
                        cx,
                    );
                    cx.stop_propagation();
                })
            });

        let start_slot = h_flex()
            .id(("start-slot", ix))
            .gap(DynamicSpacing::Base04.rems(cx))
            .child(checkbox)
            .tooltip(|window, cx| Tooltip::for_action("Stage File", &ToggleStaged, window, cx))
            .child(git_status_icon(status, cx))
            .on_mouse_down(MouseButton::Left, |_, _, cx| {
                // prevent the list item active state triggering when toggling checkbox
                cx.stop_propagation();
            });

        let id = ElementId::Name(format!("entry_{}", display_name).into());

        div()
            .w_full()
            .child(
                ListItem::new(id)
                    .indent_level(1)
                    .indent_step_size(Checkbox::container_size(cx).to_pixels(window.rem_size()))
                    .spacing(ListItemSpacing::Sparse)
                    .start_slot(start_slot)
                    .toggle_state(selected)
                    .focused(selected && self.focus_handle.is_focused(window))
                    .disabled(!has_write_access)
                    .on_click({
                        cx.listener(move |this, _, window, cx| {
                            this.selected_entry = Some(ix);
                            cx.notify();
                            this.open_selected(&Default::default(), window, cx);
                        })
                    })
                    .child(
                        h_flex()
                            .when_some(repo_path.parent(), |this, parent| {
                                let parent_str = parent.to_string_lossy();
                                if !parent_str.is_empty() {
                                    this.child(
                                        self.entry_label(format!("{}/", parent_str), path_color)
                                            .when(status.is_deleted(), |this| {
                                                this.strikethrough(true)
                                            }),
                                    )
                                } else {
                                    this
                                }
                            })
                            .child(
                                self.entry_label(display_name.clone(), label_color)
                                    .when(status.is_deleted(), |this| this.strikethrough(true)),
                            ),
                    ),
            )
            .into_any_element()
    }

    fn has_write_access(&self, cx: &App) -> bool {
        !self.project.read(cx).is_read_only(cx)
    }
}

impl Render for GitPanel {
    fn render(&mut self, window: &mut Window, cx: &mut Context<Self>) -> impl IntoElement {
        let project = self.project.read(cx);
        let has_entries = self
            .active_repository
            .as_ref()
            .map_or(false, |active_repository| {
                active_repository.read(cx).entry_count() > 0
            });
        let room = self
            .workspace
            .upgrade()
            .and_then(|workspace| workspace.read(cx).active_call()?.read(cx).room().cloned());

        let has_write_access = self.has_write_access(cx);

        let has_co_authors = room.map_or(false, |room| {
            room.read(cx)
                .remote_participants()
                .values()
                .any(|remote_participant| remote_participant.can_write())
        });

        v_flex()
            .id("git_panel")
            .key_context(self.dispatch_context(window, cx))
            .track_focus(&self.focus_handle)
            .on_modifiers_changed(cx.listener(Self::handle_modifiers_changed))
            .when(has_write_access && !project.is_read_only(cx), |this| {
                this.on_action(cx.listener(|this, &ToggleStaged, window, cx| {
                    this.toggle_staged_for_selected(&ToggleStaged, window, cx)
                }))
                .on_action(cx.listener(GitPanel::commit))
            })
            .when(self.is_focused(window, cx), |this| {
                this.on_action(cx.listener(Self::select_first))
                    .on_action(cx.listener(Self::select_next))
                    .on_action(cx.listener(Self::select_prev))
                    .on_action(cx.listener(Self::select_last))
                    .on_action(cx.listener(Self::close_panel))
            })
            .on_action(cx.listener(Self::open_selected))
            .on_action(cx.listener(Self::focus_changes_list))
            .on_action(cx.listener(Self::focus_editor))
            .on_action(cx.listener(Self::toggle_staged_for_selected))
            .when(has_write_access && has_co_authors, |git_panel| {
                git_panel.on_action(cx.listener(Self::fill_co_authors))
            })
            // .on_action(cx.listener(|this, &OpenSelected, cx| this.open_selected(&OpenSelected, cx)))
            .on_hover(cx.listener(|this, hovered, window, cx| {
                if *hovered {
                    this.show_scrollbar = true;
                    this.hide_scrollbar_task.take();
                    cx.notify();
                } else if !this.focus_handle.contains_focused(window, cx) {
                    this.hide_scrollbar(window, cx);
                }
            }))
            .size_full()
            .overflow_hidden()
            .bg(ElevationIndex::Surface.bg(cx))
            .child(self.render_panel_header(window, cx))
            .child(if has_entries {
                self.render_entries(has_write_access, window, cx)
                    .into_any_element()
            } else {
                self.render_empty_state(cx).into_any_element()
            })
            .child(self.render_commit_editor(cx))
    }
}

impl Focusable for GitPanel {
    fn focus_handle(&self, _: &App) -> gpui::FocusHandle {
        self.focus_handle.clone()
    }
}

impl EventEmitter<Event> for GitPanel {}

impl EventEmitter<PanelEvent> for GitPanel {}

pub(crate) struct GitPanelAddon {
    pub(crate) git_panel: Entity<GitPanel>,
}

impl editor::Addon for GitPanelAddon {
    fn to_any(&self) -> &dyn std::any::Any {
        self
    }

    fn render_buffer_header_controls(
        &self,
        excerpt_info: &ExcerptInfo,
        window: &Window,
        cx: &App,
    ) -> Option<AnyElement> {
        let file = excerpt_info.buffer.file()?;
        let git_panel = self.git_panel.read(cx);

        git_panel.render_buffer_header_controls(&self.git_panel, &file, window, cx)
    }
}

impl Panel for GitPanel {
    fn persistent_name() -> &'static str {
        "GitPanel"
    }

    fn position(&self, _: &Window, cx: &App) -> DockPosition {
        GitPanelSettings::get_global(cx).dock
    }

    fn position_is_valid(&self, position: DockPosition) -> bool {
        matches!(position, DockPosition::Left | DockPosition::Right)
    }

    fn set_position(&mut self, position: DockPosition, _: &mut Window, cx: &mut Context<Self>) {
        settings::update_settings_file::<GitPanelSettings>(
            self.fs.clone(),
            cx,
            move |settings, _| settings.dock = Some(position),
        );
    }

    fn size(&self, _: &Window, cx: &App) -> Pixels {
        self.width
            .unwrap_or_else(|| GitPanelSettings::get_global(cx).default_width)
    }

    fn set_size(&mut self, size: Option<Pixels>, _: &mut Window, cx: &mut Context<Self>) {
        self.width = size;
        self.serialize(cx);
        cx.notify();
    }

    fn icon(&self, _: &Window, cx: &App) -> Option<ui::IconName> {
        Some(ui::IconName::GitBranch).filter(|_| GitPanelSettings::get_global(cx).button)
    }

    fn icon_tooltip(&self, _window: &Window, _cx: &App) -> Option<&'static str> {
        Some("Git Panel")
    }

    fn toggle_action(&self) -> Box<dyn Action> {
        Box::new(ToggleFocus)
    }

    fn activation_priority(&self) -> u32 {
        2
    }
}

impl PanelHeader for GitPanel {}<|MERGE_RESOLUTION|>--- conflicted
+++ resolved
@@ -166,15 +166,10 @@
     entries_by_path: collections::HashMap<RepoPath, usize>,
     width: Option<Pixels>,
     pending: Vec<PendingOperation>,
-<<<<<<< HEAD
-    commit_task: Task<Result<()>>,
-    commit_pending: bool,
-=======
     pending_commit: Option<Task<()>>,
 
     conflicted_staged_count: usize,
     conflicted_count: usize,
->>>>>>> 6f7f0f30
     tracked_staged_count: usize,
     tracked_count: usize,
     new_staged_count: usize,
