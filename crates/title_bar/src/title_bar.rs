mod application_menu;
mod collab;
mod platforms;
mod window_controls;

#[cfg(feature = "stories")]
mod stories;

use crate::application_menu::ApplicationMenu;

#[cfg(not(target_os = "macos"))]
use crate::application_menu::{NavigateApplicationMenuInDirection, OpenApplicationMenu};

use crate::platforms::{platform_linux, platform_mac, platform_windows};
use auto_update::AutoUpdateStatus;
use call::ActiveCall;
use client::{Client, UserStore};
use feature_flags::{FeatureFlagAppExt, GitUiFeatureFlag, ZedPro};
use git_ui::repository_selector::RepositorySelector;
use git_ui::repository_selector::RepositorySelectorPopoverMenu;
use gpui::{
    actions, div, px, Action, AnyElement, App, Context, Decorations, Element, Entity,
    InteractiveElement, Interactivity, IntoElement, MouseButton, ParentElement, Render, Stateful,
    StatefulInteractiveElement, Styled, Subscription, WeakEntity, Window,
};
use project::Project;
use rpc::proto;
use settings::Settings as _;
use smallvec::SmallVec;
use std::sync::atomic::{AtomicBool, Ordering};
use std::sync::Arc;
use theme::ActiveTheme;
use ui::{
    h_flex, prelude::*, Avatar, Button, ButtonLike, ButtonStyle, ContextMenu, Icon, IconName,
    IconSize, IconWithIndicator, Indicator, PopoverMenu, Tooltip,
};
use util::ResultExt;
use workspace::{notifications::NotifyResultExt, Workspace};
use zed_actions::{OpenBrowser, OpenRecent, OpenRemote};
use zed_predict_onboarding::ZedPredictBanner;

#[cfg(feature = "stories")]
pub use stories::*;

const MAX_PROJECT_NAME_LENGTH: usize = 40;
const MAX_BRANCH_NAME_LENGTH: usize = 40;

const BOOK_ONBOARDING: &str = "https://dub.sh/zed-c-onboarding";

actions!(
    collab,
    [
        ShareProject,
        UnshareProject,
        ToggleUserMenu,
        ToggleProjectMenu,
        SwitchBranch
    ]
);

pub fn init(cx: &mut App) {
    cx.observe_new(|workspace: &mut Workspace, window, cx| {
        let Some(window) = window else {
            return;
        };
        let item = cx.new(|cx| TitleBar::new("title-bar", workspace, window, cx));
        workspace.set_titlebar_item(item.into(), window, cx);

        #[cfg(not(target_os = "macos"))]
        workspace.register_action(|workspace, action: &OpenApplicationMenu, window, cx| {
            if let Some(titlebar) = workspace
                .titlebar_item()
                .and_then(|item| item.downcast::<TitleBar>().ok())
            {
                titlebar.update(cx, |titlebar, cx| {
                    if let Some(ref menu) = titlebar.application_menu {
                        menu.update(cx, |menu, cx| menu.open_menu(action, window, cx));
                    }
                });
            }
        });

        #[cfg(not(target_os = "macos"))]
        workspace.register_action(
            |workspace, action: &NavigateApplicationMenuInDirection, window, cx| {
                if let Some(titlebar) = workspace
                    .titlebar_item()
                    .and_then(|item| item.downcast::<TitleBar>().ok())
                {
                    titlebar.update(cx, |titlebar, cx| {
                        if let Some(ref menu) = titlebar.application_menu {
                            menu.update(cx, |menu, cx| {
                                menu.navigate_menus_in_direction(action, window, cx)
                            });
                        }
                    });
                }
            },
        );
    })
    .detach();
}

pub struct TitleBar {
    platform_style: PlatformStyle,
    content: Stateful<Div>,
    children: SmallVec<[AnyElement; 2]>,
    repository_selector: Entity<RepositorySelector>,
    project: Entity<Project>,
    user_store: Entity<UserStore>,
    client: Arc<Client>,
    workspace: WeakEntity<Workspace>,
    should_move: bool,
    application_menu: Option<Entity<ApplicationMenu>>,
    _subscriptions: Vec<Subscription>,
    git_ui_enabled: Arc<AtomicBool>,
    zed_predict_banner: View<ZedPredictBanner>,
}

impl Render for TitleBar {
    fn render(&mut self, window: &mut Window, cx: &mut Context<Self>) -> impl IntoElement {
        let close_action = Box::new(workspace::CloseWindow);
        let height = Self::height(window);
        let supported_controls = window.window_controls();
        let decorations = window.window_decorations();
        let titlebar_color = if cfg!(any(target_os = "linux", target_os = "freebsd")) {
            if window.is_window_active() && !self.should_move {
                cx.theme().colors().title_bar_background
            } else {
                cx.theme().colors().title_bar_inactive_background
            }
        } else {
            cx.theme().colors().title_bar_background
        };

        h_flex()
            .id("titlebar")
            .w_full()
            .h(height)
            .map(|this| {
                if window.is_fullscreen() {
                    this.pl_2()
                } else if self.platform_style == PlatformStyle::Mac {
                    this.pl(px(platform_mac::TRAFFIC_LIGHT_PADDING))
                } else {
                    this.pl_2()
                }
            })
            .map(|el| match decorations {
                Decorations::Server => el,
                Decorations::Client { tiling, .. } => el
                    .when(!(tiling.top || tiling.right), |el| {
                        el.rounded_tr(theme::CLIENT_SIDE_DECORATION_ROUNDING)
                    })
                    .when(!(tiling.top || tiling.left), |el| {
                        el.rounded_tl(theme::CLIENT_SIDE_DECORATION_ROUNDING)
                    })
                    // this border is to avoid a transparent gap in the rounded corners
                    .mt(px(-1.))
                    .border(px(1.))
                    .border_color(titlebar_color),
            })
            .bg(titlebar_color)
            .content_stretch()
            .child(
                div()
                    .id("titlebar-content")
                    .flex()
                    .flex_row()
                    .justify_between()
                    .w_full()
                    // Note: On Windows the title bar behavior is handled by the platform implementation.
                    .when(self.platform_style != PlatformStyle::Windows, |this| {
                        this.on_click(|event, window, _| {
                            if event.up.click_count == 2 {
                                window.zoom_window();
                            }
                        })
                    })
                    .child(
                        h_flex()
                            .gap_1()
                            .map(|title_bar| {
                                let mut render_project_items = true;
                                title_bar
                                    .when_some(self.application_menu.clone(), |title_bar, menu| {
                                        render_project_items = !menu.read(cx).all_menus_shown();
                                        title_bar.child(menu)
                                    })
                                    .when(render_project_items, |title_bar| {
                                        title_bar
                                            .children(self.render_project_host(cx))
                                            .child(self.render_project_name(cx))
                                            .children(self.render_current_repository(cx))
                                            .children(self.render_project_branch(cx))
                                    })
                            })
                            .on_mouse_down(MouseButton::Left, |_, _, cx| cx.stop_propagation()),
                    )
<<<<<<< HEAD
                    .child(self.render_collaborator_list(cx))
                    .child(self.zed_predict_banner.clone())
=======
                    .child(self.render_collaborator_list(window, cx))
>>>>>>> 7b901caf
                    .child(
                        h_flex()
                            .gap_1()
                            .pr_1()
                            .on_mouse_down(MouseButton::Left, |_, _, cx| cx.stop_propagation())
                            .children(self.render_call_controls(window, cx))
                            .map(|el| {
                                let status = self.client.status();
                                let status = &*status.borrow();
                                if matches!(status, client::Status::Connected { .. }) {
                                    el.child(self.render_user_menu_button(cx))
                                } else {
                                    el.children(self.render_connection_status(status, cx))
                                        .child(self.render_sign_in_button(cx))
                                        .child(self.render_user_menu_button(cx))
                                }
                            }),
                    ),
            )
            .when(!window.is_fullscreen(), |title_bar| {
                match self.platform_style {
                    PlatformStyle::Mac => title_bar,
                    PlatformStyle::Linux => {
                        if matches!(decorations, Decorations::Client { .. }) {
                            title_bar
                                .child(platform_linux::LinuxWindowControls::new(close_action))
                                .when(supported_controls.window_menu, |titlebar| {
                                    titlebar.on_mouse_down(
                                        gpui::MouseButton::Right,
                                        move |ev, window, _| window.show_window_menu(ev.position),
                                    )
                                })
                                .on_mouse_move(cx.listener(move |this, _ev, window, _| {
                                    if this.should_move {
                                        this.should_move = false;
                                        window.start_window_move();
                                    }
                                }))
                                .on_mouse_down_out(cx.listener(move |this, _ev, _window, _cx| {
                                    this.should_move = false;
                                }))
                                .on_mouse_up(
                                    gpui::MouseButton::Left,
                                    cx.listener(move |this, _ev, _window, _cx| {
                                        this.should_move = false;
                                    }),
                                )
                                .on_mouse_down(
                                    gpui::MouseButton::Left,
                                    cx.listener(move |this, _ev, _window, _cx| {
                                        this.should_move = true;
                                    }),
                                )
                        } else {
                            title_bar
                        }
                    }
                    PlatformStyle::Windows => {
                        title_bar.child(platform_windows::WindowsWindowControls::new(height))
                    }
                }
            })
    }
}

impl TitleBar {
    pub fn new(
        id: impl Into<ElementId>,
        workspace: &Workspace,
        window: &mut Window,
        cx: &mut Context<Self>,
    ) -> Self {
        let project = workspace.project().clone();
        let user_store = workspace.app_state().user_store.clone();
        let client = workspace.app_state().client.clone();
        let fs = workspace.app_state().fs.clone();
        let active_call = ActiveCall::global(cx);

        let platform_style = PlatformStyle::platform();
        let application_menu = match platform_style {
            PlatformStyle::Mac => {
                if option_env!("ZED_USE_CROSS_PLATFORM_MENU").is_some() {
                    Some(cx.new(|cx| ApplicationMenu::new(window, cx)))
                } else {
                    None
                }
            }
            PlatformStyle::Linux | PlatformStyle::Windows => {
                Some(cx.new(|cx| ApplicationMenu::new(window, cx)))
            }
        };

        let mut subscriptions = Vec::new();
        subscriptions.push(
            cx.observe(&workspace.weak_handle().upgrade().unwrap(), |_, _, cx| {
                cx.notify()
            }),
        );
        subscriptions.push(cx.observe(&project, |_, _, cx| cx.notify()));
        subscriptions.push(cx.observe(&active_call, |this, _, cx| this.active_call_changed(cx)));
        subscriptions.push(cx.observe_window_activation(window, Self::window_activation_changed));
        subscriptions.push(cx.observe(&user_store, |_, _, cx| cx.notify()));

        let is_git_ui_enabled = Arc::new(AtomicBool::new(false));
        subscriptions.push(cx.observe_flag::<GitUiFeatureFlag, _>({
            let is_git_ui_enabled = is_git_ui_enabled.clone();
            move |enabled, _cx| {
                is_git_ui_enabled.store(enabled, Ordering::SeqCst);
            }
        }));

        let zed_predict_banner = cx.new_view(|cx| {
            ZedPredictBanner::new(
                workspace.weak_handle(),
                user_store.clone(),
                client.clone(),
                fs.clone(),
                cx,
            )
        });

        Self {
            platform_style,
            content: div().id(id.into()),
            children: SmallVec::new(),
            application_menu,
            repository_selector: cx.new(|cx| RepositorySelector::new(project.clone(), window, cx)),
            workspace: workspace.weak_handle(),
            should_move: false,
            project,
            user_store,
            client,
            _subscriptions: subscriptions,
            git_ui_enabled: is_git_ui_enabled,
            zed_predict_banner,
        }
    }

    #[cfg(not(target_os = "windows"))]
    pub fn height(window: &mut Window) -> Pixels {
        (1.75 * window.rem_size()).max(px(34.))
    }

    #[cfg(target_os = "windows")]
    pub fn height(_window: &mut Window) -> Pixels {
        // todo(windows) instead of hard coded size report the actual size to the Windows platform API
        px(32.)
    }

    /// Sets the platform style.
    pub fn platform_style(mut self, style: PlatformStyle) -> Self {
        self.platform_style = style;
        self
    }

    fn render_ssh_project_host(&self, cx: &mut Context<Self>) -> Option<AnyElement> {
        let options = self.project.read(cx).ssh_connection_options(cx)?;
        let host: SharedString = options.connection_string().into();

        let nickname = options
            .nickname
            .clone()
            .map(|nick| nick.into())
            .unwrap_or_else(|| host.clone());

        let (indicator_color, meta) = match self.project.read(cx).ssh_connection_state(cx)? {
            remote::ConnectionState::Connecting => (Color::Info, format!("Connecting to: {host}")),
            remote::ConnectionState::Connected => (Color::Success, format!("Connected to: {host}")),
            remote::ConnectionState::HeartbeatMissed => (
                Color::Warning,
                format!("Connection attempt to {host} missed. Retrying..."),
            ),
            remote::ConnectionState::Reconnecting => (
                Color::Warning,
                format!("Lost connection to {host}. Reconnecting..."),
            ),
            remote::ConnectionState::Disconnected => {
                (Color::Error, format!("Disconnected from {host}"))
            }
        };

        let icon_color = match self.project.read(cx).ssh_connection_state(cx)? {
            remote::ConnectionState::Connecting => Color::Info,
            remote::ConnectionState::Connected => Color::Default,
            remote::ConnectionState::HeartbeatMissed => Color::Warning,
            remote::ConnectionState::Reconnecting => Color::Warning,
            remote::ConnectionState::Disconnected => Color::Error,
        };

        let meta = SharedString::from(meta);

        Some(
            ButtonLike::new("ssh-server-icon")
                .child(
                    h_flex()
                        .gap_2()
                        .max_w_32()
                        .child(
                            IconWithIndicator::new(
                                Icon::new(IconName::Server)
                                    .size(IconSize::XSmall)
                                    .color(icon_color),
                                Some(Indicator::dot().color(indicator_color)),
                            )
                            .indicator_border_color(Some(cx.theme().colors().title_bar_background))
                            .into_any_element(),
                        )
                        .child(
                            Label::new(nickname.clone())
                                .size(LabelSize::Small)
                                .text_ellipsis(),
                        ),
                )
                .tooltip(move |window, cx| {
                    Tooltip::with_meta(
                        "Remote Project",
                        Some(&OpenRemote),
                        meta.clone(),
                        window,
                        cx,
                    )
                })
                .on_click(|_, window, cx| {
                    window.dispatch_action(OpenRemote.boxed_clone(), cx);
                })
                .into_any_element(),
        )
    }

    pub fn render_project_host(&self, cx: &mut Context<Self>) -> Option<AnyElement> {
        if self.project.read(cx).is_via_ssh() {
            return self.render_ssh_project_host(cx);
        }

        if self.project.read(cx).is_disconnected(cx) {
            return Some(
                Button::new("disconnected", "Disconnected")
                    .disabled(true)
                    .color(Color::Disabled)
                    .style(ButtonStyle::Subtle)
                    .label_size(LabelSize::Small)
                    .into_any_element(),
            );
        }

        let host = self.project.read(cx).host()?;
        let host_user = self.user_store.read(cx).get_cached_user(host.user_id)?;
        let participant_index = self
            .user_store
            .read(cx)
            .participant_indices()
            .get(&host_user.id)?;
        Some(
            Button::new("project_owner_trigger", host_user.github_login.clone())
                .color(Color::Player(participant_index.0))
                .style(ButtonStyle::Subtle)
                .label_size(LabelSize::Small)
                .tooltip(Tooltip::text(format!(
                    "{} is sharing this project. Click to follow.",
                    host_user.github_login.clone()
                )))
                .on_click({
                    let host_peer_id = host.peer_id;
                    cx.listener(move |this, _, window, cx| {
                        this.workspace
                            .update(cx, |workspace, cx| {
                                workspace.follow(host_peer_id, window, cx);
                            })
                            .log_err();
                    })
                })
                .into_any_element(),
        )
    }

    pub fn render_project_name(&self, cx: &mut Context<Self>) -> impl IntoElement {
        let name = {
            let mut names = self.project.read(cx).visible_worktrees(cx).map(|worktree| {
                let worktree = worktree.read(cx);
                worktree.root_name()
            });

            names.next()
        };
        let is_project_selected = name.is_some();
        let name = if let Some(name) = name {
            util::truncate_and_trailoff(name, MAX_PROJECT_NAME_LENGTH)
        } else {
            "Open recent project".to_string()
        };

        Button::new("project_name_trigger", name)
            .when(!is_project_selected, |b| b.color(Color::Muted))
            .style(ButtonStyle::Subtle)
            .label_size(LabelSize::Small)
            .tooltip(move |window, cx| {
                Tooltip::for_action(
                    "Recent Projects",
                    &zed_actions::OpenRecent {
                        create_new_window: false,
                    },
                    window,
                    cx,
                )
            })
            .on_click(cx.listener(move |_, _, window, cx| {
                window.dispatch_action(
                    OpenRecent {
                        create_new_window: false,
                    }
                    .boxed_clone(),
                    cx,
                );
            }))
    }

    // NOTE: Not sure we want to keep this in the titlebar, but for while we are working on Git it is helpful in the short term
    pub fn render_current_repository(&self, cx: &mut Context<Self>) -> Option<impl IntoElement> {
        if !self.git_ui_enabled.load(Ordering::SeqCst) {
            return None;
        }

        let active_repository = self.project.read(cx).active_repository(cx)?;
        let display_name = active_repository.display_name(self.project.read(cx), cx);

        // TODO: what to render if no active repository?
        Some(RepositorySelectorPopoverMenu::new(
            self.repository_selector.clone(),
            ButtonLike::new("active-repository")
                .style(ButtonStyle::Subtle)
                .child(
                    h_flex().w_full().gap_0p5().child(
                        div()
                            .overflow_x_hidden()
                            .flex_grow()
                            .whitespace_nowrap()
                            .child(
                                h_flex()
                                    .gap_1()
                                    .child(
                                        Label::new(display_name)
                                            .size(LabelSize::Small)
                                            .color(Color::Muted),
                                    )
                                    .into_any_element(),
                            ),
                    ),
                ),
        ))
    }

    pub fn render_project_branch(&self, cx: &mut Context<Self>) -> Option<impl IntoElement> {
        let entry = {
            let mut names_and_branches =
                self.project.read(cx).visible_worktrees(cx).map(|worktree| {
                    let worktree = worktree.read(cx);
                    worktree.root_git_entry()
                });

            names_and_branches.next().flatten()
        };
        let workspace = self.workspace.upgrade()?;
        let branch_name = entry
            .as_ref()
            .and_then(|entry| entry.branch())
            .map(|branch| util::truncate_and_trailoff(&branch, MAX_BRANCH_NAME_LENGTH))?;
        Some(
            Button::new("project_branch_trigger", branch_name)
                .color(Color::Muted)
                .style(ButtonStyle::Subtle)
                .label_size(LabelSize::Small)
                .tooltip(move |window, cx| {
                    Tooltip::with_meta(
                        "Recent Branches",
                        Some(&zed_actions::branches::OpenRecent),
                        "Local branches only",
                        window,
                        cx,
                    )
                })
                .on_click(move |_, window, cx| {
                    let _ = workspace.update(cx, |_this, cx| {
                        window.dispatch_action(zed_actions::branches::OpenRecent.boxed_clone(), cx);
                    });
                }),
        )
    }

    fn window_activation_changed(&mut self, window: &mut Window, cx: &mut Context<Self>) {
        if window.is_window_active() {
            ActiveCall::global(cx)
                .update(cx, |call, cx| call.set_location(Some(&self.project), cx))
                .detach_and_log_err(cx);
        } else if cx.active_window().is_none() {
            ActiveCall::global(cx)
                .update(cx, |call, cx| call.set_location(None, cx))
                .detach_and_log_err(cx);
        }
        self.workspace
            .update(cx, |workspace, cx| {
                workspace.update_active_view_for_followers(window, cx);
            })
            .ok();
    }

    fn active_call_changed(&mut self, cx: &mut Context<Self>) {
        cx.notify();
    }

    fn share_project(&mut self, _: &ShareProject, cx: &mut Context<Self>) {
        let active_call = ActiveCall::global(cx);
        let project = self.project.clone();
        active_call
            .update(cx, |call, cx| call.share_project(project, cx))
            .detach_and_log_err(cx);
    }

    fn unshare_project(&mut self, _: &UnshareProject, _: &mut Window, cx: &mut Context<Self>) {
        let active_call = ActiveCall::global(cx);
        let project = self.project.clone();
        active_call
            .update(cx, |call, cx| call.unshare_project(project, cx))
            .log_err();
    }

    fn render_connection_status(
        &self,
        status: &client::Status,
        cx: &mut Context<Self>,
    ) -> Option<AnyElement> {
        match status {
            client::Status::ConnectionError
            | client::Status::ConnectionLost
            | client::Status::Reauthenticating { .. }
            | client::Status::Reconnecting { .. }
            | client::Status::ReconnectionError { .. } => Some(
                div()
                    .id("disconnected")
                    .child(Icon::new(IconName::Disconnected).size(IconSize::Small))
                    .tooltip(Tooltip::text("Disconnected"))
                    .into_any_element(),
            ),
            client::Status::UpgradeRequired => {
                let auto_updater = auto_update::AutoUpdater::get(cx);
                let label = match auto_updater.map(|auto_update| auto_update.read(cx).status()) {
                    Some(AutoUpdateStatus::Updated { .. }) => "Please restart Zed to Collaborate",
                    Some(AutoUpdateStatus::Installing)
                    | Some(AutoUpdateStatus::Downloading)
                    | Some(AutoUpdateStatus::Checking) => "Updating...",
                    Some(AutoUpdateStatus::Idle) | Some(AutoUpdateStatus::Errored) | None => {
                        "Please update Zed to Collaborate"
                    }
                };

                Some(
                    Button::new("connection-status", label)
                        .label_size(LabelSize::Small)
                        .on_click(|_, window, cx| {
                            if let Some(auto_updater) = auto_update::AutoUpdater::get(cx) {
                                if auto_updater.read(cx).status().is_updated() {
                                    workspace::reload(&Default::default(), cx);
                                    return;
                                }
                            }
                            auto_update::check(&Default::default(), window, cx);
                        })
                        .into_any_element(),
                )
            }
            _ => None,
        }
    }

    pub fn render_sign_in_button(&mut self, _: &mut Context<Self>) -> Button {
        let client = self.client.clone();
        Button::new("sign_in", "Sign in")
            .label_size(LabelSize::Small)
            .on_click(move |_, window, cx| {
                let client = client.clone();
                window
                    .spawn(cx, move |mut cx| async move {
                        client
                            .authenticate_and_connect(true, &cx)
                            .await
                            .notify_async_err(&mut cx);
                    })
                    .detach();
            })
    }

    pub fn render_user_menu_button(&mut self, cx: &mut Context<Self>) -> impl Element {
        let user_store = self.user_store.read(cx);
        if let Some(user) = user_store.current_user() {
            let plan = user_store.current_plan();
            PopoverMenu::new("user-menu")
                .menu(move |window, cx| {
                    ContextMenu::build(window, cx, |menu, _, cx| {
                        menu.when(cx.has_flag::<ZedPro>(), |menu| {
                            menu.action(
                                format!(
                                    "Current Plan: {}",
                                    match plan {
                                        None => "",
                                        Some(proto::Plan::Free) => "Free",
                                        Some(proto::Plan::ZedPro) => "Pro",
                                    }
                                ),
                                zed_actions::OpenAccountSettings.boxed_clone(),
                            )
                            .separator()
                        })
                        .action("Settings", zed_actions::OpenSettings.boxed_clone())
                        .action("Key Bindings", Box::new(zed_actions::OpenKeymap))
                        .action(
                            "Themes…",
                            zed_actions::theme_selector::Toggle::default().boxed_clone(),
                        )
                        .action("Extensions", zed_actions::Extensions.boxed_clone())
                        .separator()
                        .link(
                            "Book Onboarding",
                            OpenBrowser {
                                url: BOOK_ONBOARDING.to_string(),
                            }
                            .boxed_clone(),
                        )
                        .action("Sign Out", client::SignOut.boxed_clone())
                    })
                    .into()
                })
                .trigger(
                    ButtonLike::new("user-menu")
                        .child(
                            h_flex()
                                .gap_0p5()
                                .children(
                                    workspace::WorkspaceSettings::get_global(cx)
                                        .show_user_picture
                                        .then(|| Avatar::new(user.avatar_uri.clone())),
                                )
                                .child(
                                    Icon::new(IconName::ChevronDown)
                                        .size(IconSize::Small)
                                        .color(Color::Muted),
                                ),
                        )
                        .style(ButtonStyle::Subtle)
                        .tooltip(Tooltip::text("Toggle User Menu")),
                )
                .anchor(gpui::Corner::TopRight)
        } else {
            PopoverMenu::new("user-menu")
                .menu(|window, cx| {
                    ContextMenu::build(window, cx, |menu, _, _| {
                        menu.action("Settings", zed_actions::OpenSettings.boxed_clone())
                            .action("Key Bindings", Box::new(zed_actions::OpenKeymap))
                            .action(
                                "Themes…",
                                zed_actions::theme_selector::Toggle::default().boxed_clone(),
                            )
                            .action("Extensions", zed_actions::Extensions.boxed_clone())
                            .separator()
                            .link(
                                "Book Onboarding",
                                OpenBrowser {
                                    url: BOOK_ONBOARDING.to_string(),
                                }
                                .boxed_clone(),
                            )
                    })
                    .into()
                })
                .trigger(
                    IconButton::new("user-menu", IconName::ChevronDown)
                        .icon_size(IconSize::Small)
                        .tooltip(Tooltip::text("Toggle User Menu")),
                )
        }
    }
}

impl InteractiveElement for TitleBar {
    fn interactivity(&mut self) -> &mut Interactivity {
        self.content.interactivity()
    }
}

impl StatefulInteractiveElement for TitleBar {}

impl ParentElement for TitleBar {
    fn extend(&mut self, elements: impl IntoIterator<Item = AnyElement>) {
        self.children.extend(elements)
    }
}<|MERGE_RESOLUTION|>--- conflicted
+++ resolved
@@ -114,7 +114,7 @@
     application_menu: Option<Entity<ApplicationMenu>>,
     _subscriptions: Vec<Subscription>,
     git_ui_enabled: Arc<AtomicBool>,
-    zed_predict_banner: View<ZedPredictBanner>,
+    zed_predict_banner: Entity<ZedPredictBanner>,
 }
 
 impl Render for TitleBar {
@@ -197,12 +197,8 @@
                             })
                             .on_mouse_down(MouseButton::Left, |_, _, cx| cx.stop_propagation()),
                     )
-<<<<<<< HEAD
-                    .child(self.render_collaborator_list(cx))
+                    .child(self.render_collaborator_list(window, cx))
                     .child(self.zed_predict_banner.clone())
-=======
-                    .child(self.render_collaborator_list(window, cx))
->>>>>>> 7b901caf
                     .child(
                         h_flex()
                             .gap_1()
@@ -314,7 +310,7 @@
             }
         }));
 
-        let zed_predict_banner = cx.new_view(|cx| {
+        let zed_predict_banner = cx.new(|cx| {
             ZedPredictBanner::new(
                 workspace.weak_handle(),
                 user_store.clone(),
