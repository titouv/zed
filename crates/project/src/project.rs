pub mod buffer_store;
mod color_extractor;
pub mod connection_manager;
pub mod dap_store;
pub mod debounced_delay;
pub mod image_store;
pub mod lsp_command;
pub mod lsp_ext_command;
pub mod lsp_store;
pub mod prettier_store;
pub mod project_settings;
pub mod search;
mod task_inventory;
pub mod task_store;
pub mod terminals;
pub mod toolchain_store;
pub mod worktree_store;

#[cfg(test)]
mod project_tests;

mod direnv;
mod environment;
pub use environment::EnvironmentErrorMessage;
pub mod search_history;
mod yarn;

use anyhow::{anyhow, Context as _, Result};
use buffer_store::{BufferStore, BufferStoreEvent};
use client::{proto, Client, Collaborator, PendingEntitySubscription, TypedEnvelope, UserStore};
use clock::ReplicaId;

use dap::{
    client::{DebugAdapterClient, DebugAdapterClientId},
    debugger_settings::DebuggerSettings,
    messages::Message,
};

use collections::{BTreeSet, HashMap, HashSet};
use dap_store::{Breakpoint, BreakpointEditAction, DapStore, DapStoreEvent, SerializedBreakpoint};
use debounced_delay::DebouncedDelay;
pub use environment::ProjectEnvironment;
use futures::{
    channel::mpsc::{self, UnboundedReceiver},
    future::{join_all, try_join_all},
    StreamExt,
};
pub use image_store::{ImageItem, ImageStore};
use image_store::{ImageItemEvent, ImageStoreEvent};

use git::{blame::Blame, repository::GitRepository};
use gpui::{
    AnyModel, AppContext, AsyncAppContext, BorrowAppContext, Context as _, EventEmitter, Hsla,
    Model, ModelContext, SharedString, Task, WeakModel, WindowContext,
};
use itertools::Itertools;
use language::{
    language_settings::InlayHintKind, proto::split_operations, Buffer, BufferEvent,
    CachedLspAdapter, Capability, CodeLabel, DiagnosticEntry, Documentation, File as _, Language,
    LanguageName, LanguageRegistry, LanguageServerName, PointUtf16, ToOffset, ToPointUtf16,
    Toolchain, ToolchainList, Transaction, Unclipped,
};
use lsp::{
    CompletionContext, CompletionItemKind, DocumentHighlightKind, LanguageServer, LanguageServerId,
    MessageActionItem,
};
use lsp_command::*;
use node_runtime::NodeRuntime;
use parking_lot::{Mutex, RwLock};
pub use prettier_store::PrettierStore;
use project_settings::{ProjectSettings, SettingsObserver, SettingsObserverEvent};
use remote::{SshConnectionOptions, SshRemoteClient};
use rpc::{
    proto::{LanguageServerPromptResponse, SSH_PROJECT_ID},
    AnyProtoClient, ErrorCode,
};
use search::{SearchInputKind, SearchQuery, SearchResult};
use search_history::SearchHistory;
use settings::{InvalidSettingsError, Settings, SettingsLocation, SettingsStore};
use smol::channel::Receiver;
use snippet::Snippet;
use snippet_provider::SnippetProvider;
use std::{
    borrow::Cow,
    ops::Range,
    path::{Component, Path, PathBuf},
    str,
    sync::Arc,
    time::Duration,
};

use task_store::TaskStore;
use terminals::Terminals;
use text::{Anchor, BufferId};
use util::{maybe, paths::compare_paths, ResultExt as _};
use worktree::{CreatedEntry, Snapshot, Traversal};
use worktree_store::{WorktreeStore, WorktreeStoreEvent};

pub use fs::*;
pub use language::Location;
#[cfg(any(test, feature = "test-support"))]
pub use prettier::FORMAT_SUFFIX as TEST_PRETTIER_FORMAT_SUFFIX;
pub use task_inventory::{
    BasicContextProvider, ContextProviderWithTasks, Inventory, TaskSourceKind,
};
pub use worktree::{
    Entry, EntryKind, File, LocalWorktree, PathChange, ProjectEntryId, RepositoryEntry,
    UpdatedEntriesSet, UpdatedGitRepositoriesSet, Worktree, WorktreeId, WorktreeSettings,
    FS_WATCH_LATENCY,
};

pub use buffer_store::ProjectTransaction;
pub use lsp_store::{
    DiagnosticSummary, LanguageServerLogType, LanguageServerProgress, LanguageServerPromptRequest,
    LanguageServerStatus, LanguageServerToQuery, LspStore, LspStoreEvent,
    SERVER_PROGRESS_THROTTLE_TIMEOUT,
};
pub use toolchain_store::ToolchainStore;
const MAX_PROJECT_SEARCH_HISTORY_SIZE: usize = 500;
const MAX_SEARCH_RESULT_FILES: usize = 5_000;
const MAX_SEARCH_RESULT_RANGES: usize = 10_000;

pub trait Item {
    fn try_open(
        project: &Model<Project>,
        path: &ProjectPath,
        cx: &mut AppContext,
    ) -> Option<Task<Result<Model<Self>>>>
    where
        Self: Sized;
    fn entry_id(&self, cx: &AppContext) -> Option<ProjectEntryId>;
    fn project_path(&self, cx: &AppContext) -> Option<ProjectPath>;
}

#[derive(Clone)]
pub enum OpenedBufferEvent {
    Disconnected,
    Ok(BufferId),
    Err(BufferId, Arc<anyhow::Error>),
}

/// Semantics-aware entity that is relevant to one or more [`Worktree`] with the files.
/// `Project` is responsible for tasks, LSP and collab queries, synchronizing worktree states accordingly.
/// Maps [`Worktree`] entries with its own logic using [`ProjectEntryId`] and [`ProjectPath`] structs.
///
/// Can be either local (for the project opened on the same host) or remote.(for collab projects, browsed by multiple remote users).
pub struct Project {
    active_entry: Option<ProjectEntryId>,
    buffer_ordered_messages_tx: mpsc::UnboundedSender<BufferOrderedMessage>,
    languages: Arc<LanguageRegistry>,
    dap_store: Model<DapStore>,
    client: Arc<client::Client>,
    join_project_response_message_id: u32,
    task_store: Model<TaskStore>,
    user_store: Model<UserStore>,
    fs: Arc<dyn Fs>,
    ssh_client: Option<Model<SshRemoteClient>>,
    client_state: ProjectClientState,
    collaborators: HashMap<proto::PeerId, Collaborator>,
    client_subscriptions: Vec<client::Subscription>,
    worktree_store: Model<WorktreeStore>,
    buffer_store: Model<BufferStore>,
    image_store: Model<ImageStore>,
    lsp_store: Model<LspStore>,
    _subscriptions: Vec<gpui::Subscription>,
    buffers_needing_diff: HashSet<WeakModel<Buffer>>,
    git_diff_debouncer: DebouncedDelay<Self>,
    remotely_created_models: Arc<Mutex<RemotelyCreatedModels>>,
    terminals: Terminals,
    node: Option<NodeRuntime>,
    search_history: SearchHistory,
    search_included_history: SearchHistory,
    search_excluded_history: SearchHistory,
    snippets: Model<SnippetProvider>,
    environment: Model<ProjectEnvironment>,
    settings_observer: Model<SettingsObserver>,
    toolchain_store: Option<Model<ToolchainStore>>,
}

#[derive(Default)]
struct RemotelyCreatedModels {
    worktrees: Vec<Model<Worktree>>,
    buffers: Vec<Model<Buffer>>,
    retain_count: usize,
}

struct RemotelyCreatedModelGuard {
    remote_models: std::sync::Weak<Mutex<RemotelyCreatedModels>>,
}

impl Drop for RemotelyCreatedModelGuard {
    fn drop(&mut self) {
        if let Some(remote_models) = self.remote_models.upgrade() {
            let mut remote_models = remote_models.lock();
            assert!(
                remote_models.retain_count > 0,
                "RemotelyCreatedModelGuard dropped too many times"
            );
            remote_models.retain_count -= 1;
            if remote_models.retain_count == 0 {
                remote_models.buffers.clear();
                remote_models.worktrees.clear();
            }
        }
    }
}
/// Message ordered with respect to buffer operations
#[derive(Debug)]
enum BufferOrderedMessage {
    Operation {
        buffer_id: BufferId,
        operation: proto::Operation,
    },
    LanguageServerUpdate {
        language_server_id: LanguageServerId,
        message: proto::update_language_server::Variant,
    },
    Resync,
}

#[derive(Debug)]
enum ProjectClientState {
    /// Single-player mode.
    Local,
    /// Multi-player mode but still a local project.
    Shared { remote_id: u64 },
    /// Multi-player mode but working on a remote project.
    Remote {
        sharing_has_stopped: bool,
        capability: Capability,
        remote_id: u64,
        replica_id: ReplicaId,
    },
}

#[derive(Clone, Debug, PartialEq)]
pub enum Event {
    LanguageServerAdded(LanguageServerId, LanguageServerName, Option<WorktreeId>),
    LanguageServerRemoved(LanguageServerId),
    LanguageServerLog(LanguageServerId, LanguageServerLogType, String),
    Toast {
        notification_id: SharedString,
        message: String,
    },
    HideToast {
        notification_id: SharedString,
    },
    LanguageServerPrompt(LanguageServerPromptRequest),
    LanguageNotFound(Model<Buffer>),
    DebugClientStarted(DebugAdapterClientId),
    DebugClientStopped(DebugAdapterClientId),
    DebugClientEvent {
        client_id: DebugAdapterClientId,
        message: Message,
    },
    DebugClientLog(DebugAdapterClientId, String),
    ActiveEntryChanged(Option<ProjectEntryId>),
    ActivateProjectPanel,
    WorktreeAdded,
    WorktreeOrderChanged,
    WorktreeRemoved(WorktreeId),
    WorktreeUpdatedEntries(WorktreeId, UpdatedEntriesSet),
    WorktreeUpdatedGitRepositories,
    DiskBasedDiagnosticsStarted {
        language_server_id: LanguageServerId,
    },
    DiskBasedDiagnosticsFinished {
        language_server_id: LanguageServerId,
    },
    DiagnosticsUpdated {
        path: ProjectPath,
        language_server_id: LanguageServerId,
    },
    RemoteIdChanged(Option<u64>),
    DisconnectedFromHost,
    DisconnectedFromSshRemote,
    Closed,
    DeletedEntry(ProjectEntryId),
    CollaboratorUpdated {
        old_peer_id: proto::PeerId,
        new_peer_id: proto::PeerId,
    },
    CollaboratorJoined(proto::PeerId),
    CollaboratorLeft(proto::PeerId),
    HostReshared,
    Reshared,
    Rejoined,
    RefreshInlayHints,
    RevealInProjectPanel(ProjectEntryId),
    SnippetEdit(BufferId, Vec<(lsp::Range, Snippet)>),
}

pub enum DebugAdapterClientState {
    Starting(Task<Option<Arc<DebugAdapterClient>>>),
    Running(Arc<DebugAdapterClient>),
}

#[derive(Clone, Debug, Eq, PartialEq, Hash, PartialOrd, Ord)]
pub struct ProjectPath {
    pub worktree_id: WorktreeId,
    pub path: Arc<Path>,
}

impl ProjectPath {
    pub fn from_proto(p: proto::ProjectPath) -> Self {
        Self {
            worktree_id: WorktreeId::from_proto(p.worktree_id),
            path: Arc::from(PathBuf::from(p.path)),
        }
    }

    pub fn to_proto(&self) -> proto::ProjectPath {
        proto::ProjectPath {
            worktree_id: self.worktree_id.to_proto(),
            path: self.path.to_string_lossy().to_string(),
        }
    }

    pub fn root_path(worktree_id: WorktreeId) -> Self {
        Self {
            worktree_id,
            path: Path::new("").into(),
        }
    }
}

#[derive(Debug, Clone, PartialEq, Eq)]
pub struct InlayHint {
    pub position: language::Anchor,
    pub label: InlayHintLabel,
    pub kind: Option<InlayHintKind>,
    pub padding_left: bool,
    pub padding_right: bool,
    pub tooltip: Option<InlayHintTooltip>,
    pub resolve_state: ResolveState,
}

/// The user's intent behind a given completion confirmation
#[derive(PartialEq, Eq, Hash, Debug, Clone, Copy)]
pub enum CompletionIntent {
    /// The user intends to 'commit' this result, if possible
    /// completion confirmations should run side effects
    Complete,
    /// The user intends to continue 'composing' this completion
    /// completion confirmations should not run side effects and
    /// let the user continue composing their action
    Compose,
}

impl CompletionIntent {
    pub fn is_complete(&self) -> bool {
        self == &Self::Complete
    }

    pub fn is_compose(&self) -> bool {
        self == &Self::Compose
    }
}

/// A completion provided by a language server
#[derive(Clone)]
pub struct Completion {
    /// The range of the buffer that will be replaced.
    pub old_range: Range<Anchor>,
    /// The new text that will be inserted.
    pub new_text: String,
    /// A label for this completion that is shown in the menu.
    pub label: CodeLabel,
    /// The id of the language server that produced this completion.
    pub server_id: LanguageServerId,
    /// The documentation for this completion.
    pub documentation: Option<Documentation>,
    /// The raw completion provided by the language server.
    pub lsp_completion: lsp::CompletionItem,
    /// An optional callback to invoke when this completion is confirmed.
    /// Returns, whether new completions should be retriggered after the current one.
    /// If `true` is returned, the editor will show a new completion menu after this completion is confirmed.
    /// if no confirmation is provided or `false` is returned, the completion will be committed.
    pub confirm: Option<Arc<dyn Send + Sync + Fn(CompletionIntent, &mut WindowContext) -> bool>>,
}

impl std::fmt::Debug for Completion {
    fn fmt(&self, f: &mut std::fmt::Formatter<'_>) -> std::fmt::Result {
        f.debug_struct("Completion")
            .field("old_range", &self.old_range)
            .field("new_text", &self.new_text)
            .field("label", &self.label)
            .field("server_id", &self.server_id)
            .field("documentation", &self.documentation)
            .field("lsp_completion", &self.lsp_completion)
            .finish()
    }
}

/// A completion provided by a language server
#[derive(Clone, Debug)]
pub(crate) struct CoreCompletion {
    old_range: Range<Anchor>,
    new_text: String,
    server_id: LanguageServerId,
    lsp_completion: lsp::CompletionItem,
}

/// A code action provided by a language server.
#[derive(Clone, Debug)]
pub struct CodeAction {
    /// The id of the language server that produced this code action.
    pub server_id: LanguageServerId,
    /// The range of the buffer where this code action is applicable.
    pub range: Range<Anchor>,
    /// The raw code action provided by the language server.
    pub lsp_action: lsp::CodeAction,
}

#[derive(Debug, Clone, PartialEq, Eq)]
pub enum ResolveState {
    Resolved,
    CanResolve(LanguageServerId, Option<lsp::LSPAny>),
    Resolving,
}

impl InlayHint {
    pub fn text(&self) -> String {
        match &self.label {
            InlayHintLabel::String(s) => s.to_owned(),
            InlayHintLabel::LabelParts(parts) => parts.iter().map(|part| &part.value).join(""),
        }
    }
}

#[derive(Debug, Clone, PartialEq, Eq)]
pub enum InlayHintLabel {
    String(String),
    LabelParts(Vec<InlayHintLabelPart>),
}

#[derive(Debug, Clone, PartialEq, Eq)]
pub struct InlayHintLabelPart {
    pub value: String,
    pub tooltip: Option<InlayHintLabelPartTooltip>,
    pub location: Option<(LanguageServerId, lsp::Location)>,
}

#[derive(Debug, Clone, PartialEq, Eq)]
pub enum InlayHintTooltip {
    String(String),
    MarkupContent(MarkupContent),
}

#[derive(Debug, Clone, PartialEq, Eq)]
pub enum InlayHintLabelPartTooltip {
    String(String),
    MarkupContent(MarkupContent),
}

#[derive(Debug, Clone, PartialEq, Eq)]
pub struct MarkupContent {
    pub kind: HoverBlockKind,
    pub value: String,
}

#[derive(Debug, Clone)]
pub struct LocationLink {
    pub origin: Option<Location>,
    pub target: Location,
}

#[derive(Debug)]
pub struct DocumentHighlight {
    pub range: Range<language::Anchor>,
    pub kind: DocumentHighlightKind,
}

#[derive(Clone, Debug)]
pub struct Symbol {
    pub language_server_name: LanguageServerName,
    pub source_worktree_id: WorktreeId,
    pub path: ProjectPath,
    pub label: CodeLabel,
    pub name: String,
    pub kind: lsp::SymbolKind,
    pub range: Range<Unclipped<PointUtf16>>,
    pub signature: [u8; 32],
}

#[derive(Clone, Debug, PartialEq)]
pub struct HoverBlock {
    pub text: String,
    pub kind: HoverBlockKind,
}

#[derive(Clone, Debug, PartialEq, Eq)]
pub enum HoverBlockKind {
    PlainText,
    Markdown,
    Code { language: String },
}

#[derive(Debug, Clone)]
pub struct Hover {
    pub contents: Vec<HoverBlock>,
    pub range: Option<Range<language::Anchor>>,
    pub language: Option<Arc<Language>>,
}

impl Hover {
    pub fn is_empty(&self) -> bool {
        self.contents.iter().all(|block| block.text.is_empty())
    }
}

enum EntitySubscription {
    Project(PendingEntitySubscription<Project>),
    BufferStore(PendingEntitySubscription<BufferStore>),
    WorktreeStore(PendingEntitySubscription<WorktreeStore>),
    LspStore(PendingEntitySubscription<LspStore>),
    SettingsObserver(PendingEntitySubscription<SettingsObserver>),
}

#[derive(Clone)]
pub enum DirectoryLister {
    Project(Model<Project>),
    Local(Arc<dyn Fs>),
}

impl DirectoryLister {
    pub fn is_local(&self, cx: &AppContext) -> bool {
        match self {
            DirectoryLister::Local(_) => true,
            DirectoryLister::Project(project) => project.read(cx).is_local(),
        }
    }

    pub fn resolve_tilde<'a>(&self, path: &'a String, cx: &AppContext) -> Cow<'a, str> {
        if self.is_local(cx) {
            shellexpand::tilde(path)
        } else {
            Cow::from(path)
        }
    }

    pub fn default_query(&self, cx: &mut AppContext) -> String {
        if let DirectoryLister::Project(project) = self {
            if let Some(worktree) = project.read(cx).visible_worktrees(cx).next() {
                return worktree.read(cx).abs_path().to_string_lossy().to_string();
            }
        };
        "~/".to_string()
    }

    pub fn list_directory(&self, path: String, cx: &mut AppContext) -> Task<Result<Vec<PathBuf>>> {
        match self {
            DirectoryLister::Project(project) => {
                project.update(cx, |project, cx| project.list_directory(path, cx))
            }
            DirectoryLister::Local(fs) => {
                let fs = fs.clone();
                cx.background_executor().spawn(async move {
                    let mut results = vec![];
                    let expanded = shellexpand::tilde(&path);
                    let query = Path::new(expanded.as_ref());
                    let mut response = fs.read_dir(query).await?;
                    while let Some(path) = response.next().await {
                        if let Some(file_name) = path?.file_name() {
                            results.push(PathBuf::from(file_name.to_os_string()));
                        }
                    }
                    Ok(results)
                })
            }
        }
    }
}

#[cfg(any(test, feature = "test-support"))]
pub const DEFAULT_COMPLETION_CONTEXT: CompletionContext = CompletionContext {
    trigger_kind: lsp::CompletionTriggerKind::INVOKED,
    trigger_character: None,
};

impl Project {
    pub fn init_settings(cx: &mut AppContext) {
        WorktreeSettings::register(cx);
        ProjectSettings::register(cx);
    }

    pub fn init(client: &Arc<Client>, cx: &mut AppContext) {
        connection_manager::init(client.clone(), cx);
        Self::init_settings(cx);

        let client: AnyProtoClient = client.clone().into();
        client.add_model_message_handler(Self::handle_add_collaborator);
        client.add_model_message_handler(Self::handle_update_project_collaborator);
        client.add_model_message_handler(Self::handle_remove_collaborator);
        client.add_model_message_handler(Self::handle_update_project);
        client.add_model_message_handler(Self::handle_unshare_project);
        client.add_model_request_handler(Self::handle_update_buffer);
        client.add_model_message_handler(Self::handle_update_worktree);
        client.add_model_request_handler(Self::handle_synchronize_buffers);

        client.add_model_request_handler(Self::handle_search_candidate_buffers);
        client.add_model_request_handler(Self::handle_open_buffer_by_id);
        client.add_model_request_handler(Self::handle_open_buffer_by_path);
        client.add_model_request_handler(Self::handle_open_new_buffer);
        client.add_model_message_handler(Self::handle_create_buffer_for_peer);

        WorktreeStore::init(&client);
        BufferStore::init(&client);
        LspStore::init(&client);
        SettingsObserver::init(&client);
        TaskStore::init(Some(&client));
        ToolchainStore::init(&client);
    }

    pub fn local(
        client: Arc<Client>,
        node: NodeRuntime,
        user_store: Model<UserStore>,
        languages: Arc<LanguageRegistry>,
        fs: Arc<dyn Fs>,
        env: Option<HashMap<String, String>>,
        cx: &mut AppContext,
    ) -> Model<Self> {
        cx.new_model(|cx: &mut ModelContext<Self>| {
            let (tx, rx) = mpsc::unbounded();
            cx.spawn(move |this, cx| Self::send_buffer_ordered_messages(this, rx, cx))
                .detach();
            let snippets = SnippetProvider::new(fs.clone(), BTreeSet::from_iter([]), cx);
            let worktree_store = cx.new_model(|_| WorktreeStore::local(false, fs.clone()));
            cx.subscribe(&worktree_store, Self::on_worktree_store_event)
                .detach();

            let environment = ProjectEnvironment::new(&worktree_store, env, cx);

            let dap_store = cx.new_model(|cx| {
                DapStore::new(
                    Some(client.http_client()),
                    Some(node.clone()),
                    fs.clone(),
                    languages.clone(),
                    environment.clone(),
                    cx,
                )
            });
            cx.subscribe(&dap_store, Self::on_dap_store_event).detach();

            let buffer_store = cx
                .new_model(|cx| BufferStore::local(worktree_store.clone(), dap_store.clone(), cx));
            cx.subscribe(&buffer_store, Self::on_buffer_store_event)
                .detach();

            let image_store = cx.new_model(|cx| ImageStore::local(worktree_store.clone(), cx));
            cx.subscribe(&image_store, Self::on_image_store_event)
                .detach();

            let prettier_store = cx.new_model(|cx| {
                PrettierStore::new(
                    node.clone(),
                    fs.clone(),
                    languages.clone(),
                    worktree_store.clone(),
                    cx,
                )
            });

            let task_store = cx.new_model(|cx| {
                TaskStore::local(
                    fs.clone(),
                    buffer_store.downgrade(),
                    worktree_store.clone(),
                    environment.clone(),
                    cx,
                )
            });

            let settings_observer = cx.new_model(|cx| {
                SettingsObserver::new_local(
                    fs.clone(),
                    worktree_store.clone(),
                    task_store.clone(),
                    cx,
                )
            });
            cx.subscribe(&settings_observer, Self::on_settings_observer_event)
                .detach();
            let toolchain_store = cx.new_model(|cx| {
                ToolchainStore::local(
                    languages.clone(),
                    worktree_store.clone(),
                    environment.clone(),
                    cx,
                )
            });
            let lsp_store = cx.new_model(|cx| {
                LspStore::new_local(
                    buffer_store.clone(),
                    worktree_store.clone(),
                    dap_store.clone(),
                    prettier_store.clone(),
                    toolchain_store.clone(),
                    environment.clone(),
                    languages.clone(),
                    client.http_client(),
                    fs.clone(),
                    cx,
                )
            });
            cx.subscribe(&lsp_store, Self::on_lsp_store_event).detach();

            Self {
                buffer_ordered_messages_tx: tx,
                collaborators: Default::default(),
                worktree_store,
                buffer_store,
                image_store,
                lsp_store,
                join_project_response_message_id: 0,
                client_state: ProjectClientState::Local,
                client_subscriptions: Vec::new(),
                _subscriptions: vec![cx.on_release(Self::release)],
                active_entry: None,
                snippets,
                languages,
                client,
                task_store,
                user_store,
                settings_observer,
                fs,
                ssh_client: None,
                dap_store,
                buffers_needing_diff: Default::default(),
                git_diff_debouncer: DebouncedDelay::new(),
                terminals: Terminals {
                    local_handles: Vec::new(),
                },
                node: Some(node),
                search_history: Self::new_search_history(),
                environment,
                remotely_created_models: Default::default(),

                search_included_history: Self::new_search_history(),
                search_excluded_history: Self::new_search_history(),

                toolchain_store: Some(toolchain_store),
            }
        })
    }

    pub fn ssh(
        ssh: Model<SshRemoteClient>,
        client: Arc<Client>,
        node: NodeRuntime,
        user_store: Model<UserStore>,
        languages: Arc<LanguageRegistry>,
        fs: Arc<dyn Fs>,
        cx: &mut AppContext,
    ) -> Model<Self> {
        cx.new_model(|cx: &mut ModelContext<Self>| {
            let (tx, rx) = mpsc::unbounded();
            cx.spawn(move |this, cx| Self::send_buffer_ordered_messages(this, rx, cx))
                .detach();
            let global_snippets_dir = paths::config_dir().join("snippets");
            let snippets =
                SnippetProvider::new(fs.clone(), BTreeSet::from_iter([global_snippets_dir]), cx);

            let ssh_proto = ssh.read(cx).proto_client();
            let worktree_store =
                cx.new_model(|_| WorktreeStore::remote(false, ssh_proto.clone(), SSH_PROJECT_ID));
            cx.subscribe(&worktree_store, Self::on_worktree_store_event)
                .detach();

            let buffer_store = cx.new_model(|cx| {
                BufferStore::remote(
                    worktree_store.clone(),
                    ssh.read(cx).proto_client(),
                    SSH_PROJECT_ID,
                    cx,
                )
            });
            let image_store = cx.new_model(|cx| {
                ImageStore::remote(
                    worktree_store.clone(),
                    ssh.read(cx).proto_client(),
                    SSH_PROJECT_ID,
                    cx,
                )
            });
            cx.subscribe(&buffer_store, Self::on_buffer_store_event)
                .detach();

            let task_store = cx.new_model(|cx| {
                TaskStore::remote(
                    fs.clone(),
                    buffer_store.downgrade(),
                    worktree_store.clone(),
                    ssh.read(cx).proto_client(),
                    SSH_PROJECT_ID,
                    cx,
                )
            });

            let settings_observer = cx.new_model(|cx| {
                SettingsObserver::new_remote(worktree_store.clone(), task_store.clone(), cx)
            });
            cx.subscribe(&settings_observer, Self::on_settings_observer_event)
                .detach();

            let environment = ProjectEnvironment::new(&worktree_store, None, cx);
            let toolchain_store = Some(cx.new_model(|cx| {
                ToolchainStore::remote(SSH_PROJECT_ID, ssh.read(cx).proto_client(), cx)
            }));
            let lsp_store = cx.new_model(|cx| {
                LspStore::new_remote(
                    buffer_store.clone(),
                    worktree_store.clone(),
                    toolchain_store.clone(),
                    languages.clone(),
                    ssh_proto.clone(),
                    SSH_PROJECT_ID,
                    cx,
                )
            });
            cx.subscribe(&lsp_store, Self::on_lsp_store_event).detach();

            let dap_store = cx.new_model(|cx| {
                DapStore::new(
                    Some(client.http_client()),
                    Some(node.clone()),
                    fs.clone(),
                    languages.clone(),
                    environment.clone(),
                    cx,
                )
            });

            cx.subscribe(&ssh, Self::on_ssh_event).detach();
            cx.observe(&ssh, |_, _, cx| cx.notify()).detach();

            let this = Self {
                buffer_ordered_messages_tx: tx,
                collaborators: Default::default(),
                worktree_store,
                buffer_store,
                image_store,
                lsp_store,
                dap_store,
                join_project_response_message_id: 0,
                client_state: ProjectClientState::Local,
                client_subscriptions: Vec::new(),
                _subscriptions: vec![
                    cx.on_release(Self::release),
                    cx.on_app_quit(|this, cx| {
                        let shutdown = this.ssh_client.take().and_then(|client| {
                            client
                                .read(cx)
                                .shutdown_processes(Some(proto::ShutdownRemoteServer {}))
                        });

                        cx.background_executor().spawn(async move {
                            if let Some(shutdown) = shutdown {
                                shutdown.await;
                            }
                        })
                    }),
                ],
                active_entry: None,
                snippets,
                languages,
                client,
                task_store,
                user_store,
                settings_observer,
                fs,
                ssh_client: Some(ssh.clone()),
                buffers_needing_diff: Default::default(),
                git_diff_debouncer: DebouncedDelay::new(),
                terminals: Terminals {
                    local_handles: Vec::new(),
                },
                node: Some(node),
                search_history: Self::new_search_history(),
                environment,
                remotely_created_models: Default::default(),

                search_included_history: Self::new_search_history(),
                search_excluded_history: Self::new_search_history(),

                toolchain_store,
            };

            let ssh = ssh.read(cx);
            ssh.subscribe_to_entity(SSH_PROJECT_ID, &cx.handle());
            ssh.subscribe_to_entity(SSH_PROJECT_ID, &this.buffer_store);
            ssh.subscribe_to_entity(SSH_PROJECT_ID, &this.worktree_store);
            ssh.subscribe_to_entity(SSH_PROJECT_ID, &this.lsp_store);
            ssh.subscribe_to_entity(SSH_PROJECT_ID, &this.settings_observer);

            ssh_proto.add_model_message_handler(Self::handle_create_buffer_for_peer);
            ssh_proto.add_model_message_handler(Self::handle_update_worktree);
            ssh_proto.add_model_message_handler(Self::handle_update_project);
            ssh_proto.add_model_message_handler(Self::handle_toast);
            ssh_proto.add_model_request_handler(Self::handle_language_server_prompt_request);
            ssh_proto.add_model_message_handler(Self::handle_hide_toast);
            ssh_proto.add_model_request_handler(Self::handle_update_buffer_from_ssh);
            BufferStore::init(&ssh_proto);
            LspStore::init(&ssh_proto);
            SettingsObserver::init(&ssh_proto);
            TaskStore::init(Some(&ssh_proto));
            ToolchainStore::init(&ssh_proto);

            this
        })
    }

    pub async fn remote(
        remote_id: u64,
        client: Arc<Client>,
        user_store: Model<UserStore>,
        languages: Arc<LanguageRegistry>,
        fs: Arc<dyn Fs>,
        cx: AsyncAppContext,
    ) -> Result<Model<Self>> {
        let project =
            Self::in_room(remote_id, client, user_store, languages, fs, cx.clone()).await?;
        cx.update(|cx| {
            connection_manager::Manager::global(cx).update(cx, |manager, cx| {
                manager.maintain_project_connection(&project, cx)
            })
        })?;
        Ok(project)
    }

    pub async fn in_room(
        remote_id: u64,
        client: Arc<Client>,
        user_store: Model<UserStore>,
        languages: Arc<LanguageRegistry>,
        fs: Arc<dyn Fs>,
        cx: AsyncAppContext,
    ) -> Result<Model<Self>> {
        client.authenticate_and_connect(true, &cx).await?;

        let subscriptions = [
            EntitySubscription::Project(client.subscribe_to_entity::<Self>(remote_id)?),
            EntitySubscription::BufferStore(client.subscribe_to_entity::<BufferStore>(remote_id)?),
            EntitySubscription::WorktreeStore(
                client.subscribe_to_entity::<WorktreeStore>(remote_id)?,
            ),
            EntitySubscription::LspStore(client.subscribe_to_entity::<LspStore>(remote_id)?),
            EntitySubscription::SettingsObserver(
                client.subscribe_to_entity::<SettingsObserver>(remote_id)?,
            ),
        ];
        let response = client
            .request_envelope(proto::JoinProject {
                project_id: remote_id,
            })
            .await?;
        Self::from_join_project_response(
            response,
            subscriptions,
            client,
            false,
            user_store,
            languages,
            fs,
            cx,
        )
        .await
    }

    #[allow(clippy::too_many_arguments)]
    async fn from_join_project_response(
        response: TypedEnvelope<proto::JoinProjectResponse>,
        subscriptions: [EntitySubscription; 5],
        client: Arc<Client>,
        run_tasks: bool,
        user_store: Model<UserStore>,
        languages: Arc<LanguageRegistry>,
        fs: Arc<dyn Fs>,
        mut cx: AsyncAppContext,
    ) -> Result<Model<Self>> {
        let remote_id = response.payload.project_id;
        let role = response.payload.role();

        let worktree_store = cx.new_model(|_| {
            WorktreeStore::remote(true, client.clone().into(), response.payload.project_id)
        })?;
        let buffer_store = cx.new_model(|cx| {
            BufferStore::remote(worktree_store.clone(), client.clone().into(), remote_id, cx)
        })?;
        let image_store = cx.new_model(|cx| {
            ImageStore::remote(worktree_store.clone(), client.clone().into(), remote_id, cx)
        })?;

        let environment = cx.update(|cx| ProjectEnvironment::new(&worktree_store, None, cx))?;

        let dap_store = cx.new_model(|cx| {
            DapStore::new(
                Some(client.http_client()),
                None,
                fs.clone(),
                languages.clone(),
                environment.clone(),
                cx,
            )
        })?;

        let lsp_store = cx.new_model(|cx| {
            let mut lsp_store = LspStore::new_remote(
                buffer_store.clone(),
                worktree_store.clone(),
                None,
                languages.clone(),
                client.clone().into(),
                remote_id,
                cx,
            );
            lsp_store.set_language_server_statuses_from_proto(response.payload.language_servers);
            lsp_store
        })?;

        let task_store = cx.new_model(|cx| {
            if run_tasks {
                TaskStore::remote(
                    fs.clone(),
                    buffer_store.downgrade(),
                    worktree_store.clone(),
                    client.clone().into(),
                    remote_id,
                    cx,
                )
            } else {
                TaskStore::Noop
            }
        })?;

        let settings_observer = cx.new_model(|cx| {
            SettingsObserver::new_remote(worktree_store.clone(), task_store.clone(), cx)
        })?;

        let this = cx.new_model(|cx| {
            let replica_id = response.payload.replica_id as ReplicaId;

            let snippets = SnippetProvider::new(fs.clone(), BTreeSet::from_iter([]), cx);

            let mut worktrees = Vec::new();
            for worktree in response.payload.worktrees {
                let worktree =
                    Worktree::remote(remote_id, replica_id, worktree, client.clone().into(), cx);
                worktrees.push(worktree);
            }

            let (tx, rx) = mpsc::unbounded();
            cx.spawn(move |this, cx| Self::send_buffer_ordered_messages(this, rx, cx))
                .detach();

            cx.subscribe(&worktree_store, Self::on_worktree_store_event)
                .detach();

            cx.subscribe(&buffer_store, Self::on_buffer_store_event)
                .detach();
            cx.subscribe(&lsp_store, Self::on_lsp_store_event).detach();
            cx.subscribe(&settings_observer, Self::on_settings_observer_event)
                .detach();

            cx.subscribe(&dap_store, Self::on_dap_store_event).detach();

            let mut this = Self {
                buffer_ordered_messages_tx: tx,
                buffer_store: buffer_store.clone(),
                image_store,
                worktree_store: worktree_store.clone(),
                lsp_store: lsp_store.clone(),
                active_entry: None,
                collaborators: Default::default(),
                join_project_response_message_id: response.message_id,
                languages,
                user_store: user_store.clone(),
                task_store,
                snippets,
                fs,
                ssh_client: None,
                settings_observer: settings_observer.clone(),
                client_subscriptions: Default::default(),
                _subscriptions: vec![cx.on_release(Self::release)],
                client: client.clone(),
                client_state: ProjectClientState::Remote {
                    sharing_has_stopped: false,
                    capability: Capability::ReadWrite,
                    remote_id,
                    replica_id,
                },
                dap_store,
                buffers_needing_diff: Default::default(),
                git_diff_debouncer: DebouncedDelay::new(),
                terminals: Terminals {
                    local_handles: Vec::new(),
                },
                node: None,
                search_history: Self::new_search_history(),
                search_included_history: Self::new_search_history(),
                search_excluded_history: Self::new_search_history(),
                environment,
                remotely_created_models: Arc::new(Mutex::new(RemotelyCreatedModels::default())),
                toolchain_store: None,
            };
            this.set_role(role, cx);
            for worktree in worktrees {
                this.add_worktree(&worktree, cx);
            }
            this
        })?;

        let subscriptions = subscriptions
            .into_iter()
            .map(|s| match s {
                EntitySubscription::BufferStore(subscription) => {
                    subscription.set_model(&buffer_store, &mut cx)
                }
                EntitySubscription::WorktreeStore(subscription) => {
                    subscription.set_model(&worktree_store, &mut cx)
                }
                EntitySubscription::SettingsObserver(subscription) => {
                    subscription.set_model(&settings_observer, &mut cx)
                }
                EntitySubscription::Project(subscription) => subscription.set_model(&this, &mut cx),
                EntitySubscription::LspStore(subscription) => {
                    subscription.set_model(&lsp_store, &mut cx)
                }
            })
            .collect::<Vec<_>>();

        let user_ids = response
            .payload
            .collaborators
            .iter()
            .map(|peer| peer.user_id)
            .collect();
        user_store
            .update(&mut cx, |user_store, cx| user_store.get_users(user_ids, cx))?
            .await?;

        this.update(&mut cx, |this, cx| {
            this.set_collaborators_from_proto(response.payload.collaborators, cx)?;
            this.client_subscriptions.extend(subscriptions);
            anyhow::Ok(())
        })??;

        Ok(this)
    }

    fn new_search_history() -> SearchHistory {
        SearchHistory::new(
            Some(MAX_PROJECT_SEARCH_HISTORY_SIZE),
            search_history::QueryInsertionBehavior::AlwaysInsert,
        )
    }

    fn release(&mut self, cx: &mut AppContext) {
        if let Some(client) = self.ssh_client.take() {
            let shutdown = client
                .read(cx)
                .shutdown_processes(Some(proto::ShutdownRemoteServer {}));

            cx.background_executor()
                .spawn(async move {
                    if let Some(shutdown) = shutdown {
                        shutdown.await;
                    }
                })
                .detach()
        }

        match &self.client_state {
            ProjectClientState::Local => {}
            ProjectClientState::Shared { .. } => {
                let _ = self.unshare_internal(cx);
            }
            ProjectClientState::Remote { remote_id, .. } => {
                let _ = self.client.send(proto::LeaveProject {
                    project_id: *remote_id,
                });
                self.disconnected_from_host_internal(cx);
            }
        }
    }

    pub fn all_breakpoints(
        &self,
        as_abs_path: bool,
        cx: &mut ModelContext<Self>,
    ) -> HashMap<Arc<Path>, Vec<SerializedBreakpoint>> {
        let mut all_breakpoints: HashMap<Arc<Path>, Vec<SerializedBreakpoint>> = Default::default();

        let open_breakpoints = self.dap_store.read(cx).breakpoints();
        for (project_path, breakpoints) in open_breakpoints.iter() {
            let buffer = maybe!({
                let buffer_store = self.buffer_store.read(cx);
                let buffer_id = buffer_store.buffer_id_for_project_path(project_path, cx)?;
                let buffer = self.buffer_for_id(*buffer_id, cx)?;
                Some(buffer.read(cx))
            });

            let Some(path) = maybe!({
                if as_abs_path {
                    let worktree = self.worktree_for_id(project_path.worktree_id, cx)?;
                    Some(Arc::from(
                        worktree
                            .read(cx)
                            .absolutize(&project_path.path)
                            .ok()?
                            .as_path(),
                    ))
                } else {
                    Some(project_path.clone().path)
                }
            }) else {
                continue;
            };

            all_breakpoints.entry(path).or_default().extend(
                breakpoints
                    .into_iter()
                    .map(|bp| bp.to_serialized(buffer, project_path.clone().path)),
            );
        }

        all_breakpoints
    }

    pub fn send_breakpoints(
        &self,
        client_id: &DebugAdapterClientId,
        cx: &mut ModelContext<Self>,
    ) -> Task<()> {
        let mut tasks = Vec::new();

        for (abs_path, serialized_breakpoints) in self.all_breakpoints(true, cx) {
            let source_breakpoints = serialized_breakpoints
                .iter()
                .map(|bp| bp.to_source_breakpoint())
                .collect::<Vec<_>>();

            tasks.push(self.dap_store.update(cx, |store, cx| {
                store.send_breakpoints(client_id, abs_path, source_breakpoints, cx)
            }));
        }

        cx.background_executor().spawn(async move {
            join_all(tasks).await;
        })
    }

    pub fn start_debug_adapter_client_from_task(
        &mut self,
        debug_task: task::ResolvedTask,
        cx: &mut ModelContext<Self>,
    ) {
        if let Some(adapter_config) = debug_task.debug_adapter_config() {
            self.dap_store.update(cx, |store, cx| {
                store.start_client(adapter_config, cx);
            });
        }
    }

    /// Get all serialized breakpoints that belong to a buffer
    ///
    /// # Parameters
    /// `buffer_id`: The buffer id to get serialized breakpoints of
    /// `cx`: The context of the editor
    ///
    /// # Return
    /// `None`: If the buffer associated with buffer id doesn't exist or this editor
    ///     doesn't belong to a project
    ///
    /// `(Path, Vec<SerializedBreakpoint)`: Returns worktree path (used when saving workspace)
    ///     and a vector of the serialized breakpoints
    pub fn serialize_breakpoints_for_project_path(
        &self,
        project_path: &ProjectPath,
        cx: &ModelContext<Self>,
    ) -> Option<(Arc<Path>, Vec<SerializedBreakpoint>)> {
        let buffer = maybe!({
            let buffer_id = self
                .buffer_store
                .read(cx)
                .buffer_id_for_project_path(project_path, cx)?;
            Some(self.buffer_for_id(*buffer_id, cx)?.read(cx))
        });

        let worktree_path = self
            .worktree_for_id(project_path.worktree_id, cx)?
            .read(cx)
            .abs_path();

        let breakpoints = self.dap_store.read(cx).breakpoints();

        Some((
            worktree_path,
            breakpoints
                .get(&project_path)?
                .iter()
                .map(|bp| bp.to_serialized(buffer, project_path.path.clone()))
                .collect(),
        ))
    }

    /// Serialize all breakpoints to save within workspace's database
    ///
    /// # Return
    /// HashMap:
    ///     Key: A valid worktree path
    ///     Value: All serialized breakpoints that belong to a worktree
    pub fn serialize_breakpoints(
        &self,
        cx: &ModelContext<Self>,
    ) -> HashMap<Arc<Path>, Vec<SerializedBreakpoint>> {
        let mut result: HashMap<Arc<Path>, Vec<SerializedBreakpoint>> = Default::default();

        if !DebuggerSettings::get_global(cx).save_breakpoints {
            return result;
        }

        let breakpoints = self.dap_store.read(cx).breakpoints();
        for project_path in breakpoints.keys() {
            if let Some((worktree_path, mut serialized_breakpoint)) =
                self.serialize_breakpoints_for_project_path(&project_path, cx)
            {
                result
                    .entry(worktree_path.clone())
                    .or_default()
                    .append(&mut serialized_breakpoint)
            }
        }

        result
    }

    /// Sends updated breakpoint information of one file to all active debug adapters
    ///
    /// This function is called whenever a breakpoint is toggled, and it doesn't need
    /// to send breakpoints from closed files because those breakpoints can't change
    /// without opening a buffer.
    pub fn toggle_breakpoint(
        &self,
        buffer_id: BufferId,
        breakpoint: Breakpoint,
        edit_action: BreakpointEditAction,
        cx: &mut ModelContext<Self>,
    ) {
        let Some(buffer) = self.buffer_for_id(buffer_id, cx) else {
            return;
        };

        let Some((project_path, buffer_path)) = maybe!({
            let project_path = buffer.read(cx).project_path(cx)?;
            let worktree = self.worktree_for_id(project_path.clone().worktree_id, cx)?;
            Some((
                project_path.clone(),
                worktree.read(cx).absolutize(&project_path.path).ok()?,
            ))
        }) else {
            return;
        };

        self.dap_store.update(cx, |store, cx| {
            store.toggle_breakpoint_for_buffer(
                &project_path,
                breakpoint,
                buffer_path,
                buffer.read(cx).snapshot(),
                edit_action,
                cx,
            );
        });
    }

    #[cfg(any(test, feature = "test-support"))]
    pub async fn example(
        root_paths: impl IntoIterator<Item = &Path>,
        cx: &mut AsyncAppContext,
    ) -> Model<Project> {
        use clock::FakeSystemClock;

        let fs = Arc::new(RealFs::default());
        let languages = LanguageRegistry::test(cx.background_executor().clone());
        let clock = Arc::new(FakeSystemClock::default());
        let http_client = http_client::FakeHttpClient::with_404_response();
        let client = cx
            .update(|cx| client::Client::new(clock, http_client.clone(), cx))
            .unwrap();
        let user_store = cx
            .new_model(|cx| UserStore::new(client.clone(), cx))
            .unwrap();
        let project = cx
            .update(|cx| {
                Project::local(
                    client,
                    node_runtime::NodeRuntime::unavailable(),
                    user_store,
                    Arc::new(languages),
                    fs,
                    None,
                    cx,
                )
            })
            .unwrap();
        for path in root_paths {
            let (tree, _) = project
                .update(cx, |project, cx| {
                    project.find_or_create_worktree(path, true, cx)
                })
                .unwrap()
                .await
                .unwrap();
            tree.update(cx, |tree, _| tree.as_local().unwrap().scan_complete())
                .unwrap()
                .await;
        }
        project
    }

    #[cfg(any(test, feature = "test-support"))]
    pub async fn test(
        fs: Arc<dyn Fs>,
        root_paths: impl IntoIterator<Item = &Path>,
        cx: &mut gpui::TestAppContext,
    ) -> Model<Project> {
        use clock::FakeSystemClock;
        use gpui::Context;

        let languages = LanguageRegistry::test(cx.executor());
        let clock = Arc::new(FakeSystemClock::default());
        let http_client = http_client::FakeHttpClient::with_404_response();
        let client = cx.update(|cx| client::Client::new(clock, http_client.clone(), cx));
        let user_store = cx.new_model(|cx| UserStore::new(client.clone(), cx));
        let project = cx.update(|cx| {
            Project::local(
                client,
                node_runtime::NodeRuntime::unavailable(),
                user_store,
                Arc::new(languages),
                fs,
                None,
                cx,
            )
        });
        for path in root_paths {
            let (tree, _) = project
                .update(cx, |project, cx| {
                    project.find_or_create_worktree(path, true, cx)
                })
                .await
                .unwrap();

            project.update(cx, |project, cx| {
                let tree_id = tree.read(cx).id();
                project.environment.update(cx, |environment, _| {
                    environment.set_cached(&[(tree_id, HashMap::default())])
                });
            });

            tree.update(cx, |tree, _| tree.as_local().unwrap().scan_complete())
                .await;
        }
        project
    }

    pub fn dap_store(&self) -> Model<DapStore> {
        self.dap_store.clone()
    }

    pub fn lsp_store(&self) -> Model<LspStore> {
        self.lsp_store.clone()
    }

    pub fn worktree_store(&self) -> Model<WorktreeStore> {
        self.worktree_store.clone()
    }

    pub fn buffer_for_id(&self, remote_id: BufferId, cx: &AppContext) -> Option<Model<Buffer>> {
        self.buffer_store.read(cx).get(remote_id)
    }

    pub fn languages(&self) -> &Arc<LanguageRegistry> {
        &self.languages
    }

    pub fn client(&self) -> Arc<Client> {
        self.client.clone()
    }

    pub fn ssh_client(&self) -> Option<Model<SshRemoteClient>> {
        self.ssh_client.clone()
    }

    pub fn user_store(&self) -> Model<UserStore> {
        self.user_store.clone()
    }

    pub fn node_runtime(&self) -> Option<&NodeRuntime> {
        self.node.as_ref()
    }

    pub fn opened_buffers(&self, cx: &AppContext) -> Vec<Model<Buffer>> {
        self.buffer_store.read(cx).buffers().collect()
    }

    pub fn cli_environment(&self, cx: &AppContext) -> Option<HashMap<String, String>> {
        self.environment.read(cx).get_cli_environment()
    }

    pub fn shell_environment_errors<'a>(
        &'a self,
        cx: &'a AppContext,
    ) -> impl Iterator<Item = (&'a WorktreeId, &'a EnvironmentErrorMessage)> {
        self.environment.read(cx).environment_errors()
    }

    pub fn remove_environment_error(
        &mut self,
        cx: &mut ModelContext<Self>,
        worktree_id: WorktreeId,
    ) {
        self.environment.update(cx, |environment, _| {
            environment.remove_environment_error(worktree_id);
        });
    }

    #[cfg(any(test, feature = "test-support"))]
    pub fn has_open_buffer(&self, path: impl Into<ProjectPath>, cx: &AppContext) -> bool {
        self.buffer_store
            .read(cx)
            .get_by_path(&path.into(), cx)
            .is_some()
    }

    pub fn fs(&self) -> &Arc<dyn Fs> {
        &self.fs
    }

    pub fn remote_id(&self) -> Option<u64> {
        match self.client_state {
            ProjectClientState::Local => None,
            ProjectClientState::Shared { remote_id, .. }
            | ProjectClientState::Remote { remote_id, .. } => Some(remote_id),
        }
    }

    pub fn supports_terminal(&self, _cx: &AppContext) -> bool {
        if self.is_local() {
            return true;
        }
        if self.is_via_ssh() {
            return true;
        }

        return false;
    }

    pub fn ssh_connection_string(&self, cx: &AppContext) -> Option<SharedString> {
        if let Some(ssh_state) = &self.ssh_client {
            return Some(ssh_state.read(cx).connection_string().into());
        }

        return None;
    }

    pub fn ssh_connection_state(&self, cx: &AppContext) -> Option<remote::ConnectionState> {
        self.ssh_client
            .as_ref()
            .map(|ssh| ssh.read(cx).connection_state())
    }

    pub fn ssh_connection_options(&self, cx: &AppContext) -> Option<SshConnectionOptions> {
        self.ssh_client
            .as_ref()
            .map(|ssh| ssh.read(cx).connection_options())
    }

    pub fn replica_id(&self) -> ReplicaId {
        match self.client_state {
            ProjectClientState::Remote { replica_id, .. } => replica_id,
            _ => {
                if self.ssh_client.is_some() {
                    1
                } else {
                    0
                }
            }
        }
    }

    pub fn task_store(&self) -> &Model<TaskStore> {
        &self.task_store
    }

    pub fn snippets(&self) -> &Model<SnippetProvider> {
        &self.snippets
    }

    pub fn search_history(&self, kind: SearchInputKind) -> &SearchHistory {
        match kind {
            SearchInputKind::Query => &self.search_history,
            SearchInputKind::Include => &self.search_included_history,
            SearchInputKind::Exclude => &self.search_excluded_history,
        }
    }

    pub fn search_history_mut(&mut self, kind: SearchInputKind) -> &mut SearchHistory {
        match kind {
            SearchInputKind::Query => &mut self.search_history,
            SearchInputKind::Include => &mut self.search_included_history,
            SearchInputKind::Exclude => &mut self.search_excluded_history,
        }
    }

    pub fn collaborators(&self) -> &HashMap<proto::PeerId, Collaborator> {
        &self.collaborators
    }

    pub fn host(&self) -> Option<&Collaborator> {
        self.collaborators.values().find(|c| c.is_host)
    }

    pub fn set_worktrees_reordered(&mut self, worktrees_reordered: bool, cx: &mut AppContext) {
        self.worktree_store.update(cx, |store, _| {
            store.set_worktrees_reordered(worktrees_reordered);
        });
    }

    /// Collect all worktrees, including ones that don't appear in the project panel
    pub fn worktrees<'a>(
        &self,
        cx: &'a AppContext,
    ) -> impl 'a + DoubleEndedIterator<Item = Model<Worktree>> {
        self.worktree_store.read(cx).worktrees()
    }

    /// Collect all user-visible worktrees, the ones that appear in the project panel.
    pub fn visible_worktrees<'a>(
        &'a self,
        cx: &'a AppContext,
    ) -> impl 'a + DoubleEndedIterator<Item = Model<Worktree>> {
        self.worktree_store.read(cx).visible_worktrees(cx)
    }

    pub fn worktree_root_names<'a>(&'a self, cx: &'a AppContext) -> impl Iterator<Item = &'a str> {
        self.visible_worktrees(cx)
            .map(|tree| tree.read(cx).root_name())
    }

    pub fn worktree_for_id(&self, id: WorktreeId, cx: &AppContext) -> Option<Model<Worktree>> {
        self.worktree_store.read(cx).worktree_for_id(id, cx)
    }

    pub fn worktree_for_entry(
        &self,
        entry_id: ProjectEntryId,
        cx: &AppContext,
    ) -> Option<Model<Worktree>> {
        self.worktree_store
            .read(cx)
            .worktree_for_entry(entry_id, cx)
    }

    pub fn worktree_id_for_entry(
        &self,
        entry_id: ProjectEntryId,
        cx: &AppContext,
    ) -> Option<WorktreeId> {
        self.worktree_for_entry(entry_id, cx)
            .map(|worktree| worktree.read(cx).id())
    }

    /// Checks if the entry is the root of a worktree.
    pub fn entry_is_worktree_root(&self, entry_id: ProjectEntryId, cx: &AppContext) -> bool {
        self.worktree_for_entry(entry_id, cx)
            .map(|worktree| {
                worktree
                    .read(cx)
                    .root_entry()
                    .is_some_and(|e| e.id == entry_id)
            })
            .unwrap_or(false)
    }

    pub fn visibility_for_paths(&self, paths: &[PathBuf], cx: &AppContext) -> Option<bool> {
        paths
            .iter()
            .map(|path| self.visibility_for_path(path, cx))
            .max()
            .flatten()
    }

    pub fn visibility_for_path(&self, path: &Path, cx: &AppContext) -> Option<bool> {
        self.worktrees(cx)
            .filter_map(|worktree| {
                let worktree = worktree.read(cx);
                worktree
                    .as_local()?
                    .contains_abs_path(path)
                    .then(|| worktree.is_visible())
            })
            .max()
    }

    pub fn create_entry(
        &mut self,
        project_path: impl Into<ProjectPath>,
        is_directory: bool,
        cx: &mut ModelContext<Self>,
    ) -> Task<Result<CreatedEntry>> {
        let project_path = project_path.into();
        let Some(worktree) = self.worktree_for_id(project_path.worktree_id, cx) else {
            return Task::ready(Err(anyhow!(format!(
                "No worktree for path {project_path:?}"
            ))));
        };
        worktree.update(cx, |worktree, cx| {
            worktree.create_entry(project_path.path, is_directory, cx)
        })
    }

    pub fn copy_entry(
        &mut self,
        entry_id: ProjectEntryId,
        relative_worktree_source_path: Option<PathBuf>,
        new_path: impl Into<Arc<Path>>,
        cx: &mut ModelContext<Self>,
    ) -> Task<Result<Option<Entry>>> {
        let Some(worktree) = self.worktree_for_entry(entry_id, cx) else {
            return Task::ready(Ok(None));
        };
        worktree.update(cx, |worktree, cx| {
            worktree.copy_entry(entry_id, relative_worktree_source_path, new_path, cx)
        })
    }

    pub fn rename_entry(
        &mut self,
        entry_id: ProjectEntryId,
        new_path: impl Into<Arc<Path>>,
        cx: &mut ModelContext<Self>,
    ) -> Task<Result<CreatedEntry>> {
        let Some(worktree) = self.worktree_for_entry(entry_id, cx) else {
            return Task::ready(Err(anyhow!(format!("No worktree for entry {entry_id:?}"))));
        };
        worktree.update(cx, |worktree, cx| {
            worktree.rename_entry(entry_id, new_path, cx)
        })
    }

    pub fn delete_entry(
        &mut self,
        entry_id: ProjectEntryId,
        trash: bool,
        cx: &mut ModelContext<Self>,
    ) -> Option<Task<Result<()>>> {
        let worktree = self.worktree_for_entry(entry_id, cx)?;
        worktree.update(cx, |worktree, cx| {
            worktree.delete_entry(entry_id, trash, cx)
        })
    }

    pub fn expand_entry(
        &mut self,
        worktree_id: WorktreeId,
        entry_id: ProjectEntryId,
        cx: &mut ModelContext<Self>,
    ) -> Option<Task<Result<()>>> {
        let worktree = self.worktree_for_id(worktree_id, cx)?;
        worktree.update(cx, |worktree, cx| worktree.expand_entry(entry_id, cx))
    }

    pub fn shared(&mut self, project_id: u64, cx: &mut ModelContext<Self>) -> Result<()> {
        if !matches!(self.client_state, ProjectClientState::Local) {
            return Err(anyhow!("project was already shared"));
        }

        self.client_subscriptions.extend([
            self.client
                .subscribe_to_entity(project_id)?
                .set_model(&cx.handle(), &mut cx.to_async()),
            self.client
                .subscribe_to_entity(project_id)?
                .set_model(&self.worktree_store, &mut cx.to_async()),
            self.client
                .subscribe_to_entity(project_id)?
                .set_model(&self.buffer_store, &mut cx.to_async()),
            self.client
                .subscribe_to_entity(project_id)?
                .set_model(&self.lsp_store, &mut cx.to_async()),
            self.client
                .subscribe_to_entity(project_id)?
                .set_model(&self.settings_observer, &mut cx.to_async()),
        ]);

        self.buffer_store.update(cx, |buffer_store, cx| {
            buffer_store.shared(project_id, self.client.clone().into(), cx)
        });
        self.worktree_store.update(cx, |worktree_store, cx| {
            worktree_store.shared(project_id, self.client.clone().into(), cx);
        });
        self.lsp_store.update(cx, |lsp_store, cx| {
            lsp_store.shared(project_id, self.client.clone().into(), cx)
        });
        self.task_store.update(cx, |task_store, cx| {
            task_store.shared(project_id, self.client.clone().into(), cx);
        });
        self.settings_observer.update(cx, |settings_observer, cx| {
            settings_observer.shared(project_id, self.client.clone().into(), cx)
        });

        self.client_state = ProjectClientState::Shared {
            remote_id: project_id,
        };

        cx.emit(Event::RemoteIdChanged(Some(project_id)));
        cx.notify();
        Ok(())
    }

    pub fn reshared(
        &mut self,
        message: proto::ResharedProject,
        cx: &mut ModelContext<Self>,
    ) -> Result<()> {
        self.buffer_store
            .update(cx, |buffer_store, _| buffer_store.forget_shared_buffers());
        self.set_collaborators_from_proto(message.collaborators, cx)?;

        self.worktree_store.update(cx, |worktree_store, cx| {
            worktree_store.send_project_updates(cx);
        });
        cx.notify();
        cx.emit(Event::Reshared);
        Ok(())
    }

    pub fn rejoined(
        &mut self,
        message: proto::RejoinedProject,
        message_id: u32,
        cx: &mut ModelContext<Self>,
    ) -> Result<()> {
        cx.update_global::<SettingsStore, _>(|store, cx| {
            self.worktree_store.update(cx, |worktree_store, cx| {
                for worktree in worktree_store.worktrees() {
                    store
                        .clear_local_settings(worktree.read(cx).id(), cx)
                        .log_err();
                }
            });
        });

        self.join_project_response_message_id = message_id;
        self.set_worktrees_from_proto(message.worktrees, cx)?;
        self.set_collaborators_from_proto(message.collaborators, cx)?;
        self.lsp_store.update(cx, |lsp_store, _| {
            lsp_store.set_language_server_statuses_from_proto(message.language_servers)
        });
        self.enqueue_buffer_ordered_message(BufferOrderedMessage::Resync)
            .unwrap();
        cx.emit(Event::Rejoined);
        cx.notify();
        Ok(())
    }

    pub fn unshare(&mut self, cx: &mut ModelContext<Self>) -> Result<()> {
        self.unshare_internal(cx)?;
        cx.notify();
        Ok(())
    }

    fn unshare_internal(&mut self, cx: &mut AppContext) -> Result<()> {
        if self.is_via_collab() {
            return Err(anyhow!("attempted to unshare a remote project"));
        }

        if let ProjectClientState::Shared { remote_id, .. } = self.client_state {
            self.client_state = ProjectClientState::Local;
            self.collaborators.clear();
            self.client_subscriptions.clear();
            self.worktree_store.update(cx, |store, cx| {
                store.unshared(cx);
            });
            self.buffer_store.update(cx, |buffer_store, cx| {
                buffer_store.forget_shared_buffers();
                buffer_store.unshared(cx)
            });
            self.task_store.update(cx, |task_store, cx| {
                task_store.unshared(cx);
            });
            self.settings_observer.update(cx, |settings_observer, cx| {
                settings_observer.unshared(cx);
            });

            self.client
                .send(proto::UnshareProject {
                    project_id: remote_id,
                })
                .ok();
            Ok(())
        } else {
            Err(anyhow!("attempted to unshare an unshared project"))
        }
    }

    pub fn disconnected_from_host(&mut self, cx: &mut ModelContext<Self>) {
        if self.is_disconnected(cx) {
            return;
        }
        self.disconnected_from_host_internal(cx);
        cx.emit(Event::DisconnectedFromHost);
        cx.notify();
    }

    pub fn set_role(&mut self, role: proto::ChannelRole, cx: &mut ModelContext<Self>) {
        let new_capability =
            if role == proto::ChannelRole::Member || role == proto::ChannelRole::Admin {
                Capability::ReadWrite
            } else {
                Capability::ReadOnly
            };
        if let ProjectClientState::Remote { capability, .. } = &mut self.client_state {
            if *capability == new_capability {
                return;
            }

            *capability = new_capability;
            for buffer in self.opened_buffers(cx) {
                buffer.update(cx, |buffer, cx| buffer.set_capability(new_capability, cx));
            }
        }
    }

    fn disconnected_from_host_internal(&mut self, cx: &mut AppContext) {
        if let ProjectClientState::Remote {
            sharing_has_stopped,
            ..
        } = &mut self.client_state
        {
            *sharing_has_stopped = true;
            self.collaborators.clear();
            self.worktree_store.update(cx, |store, cx| {
                store.disconnected_from_host(cx);
            });
            self.buffer_store.update(cx, |buffer_store, cx| {
                buffer_store.disconnected_from_host(cx)
            });
            self.lsp_store
                .update(cx, |lsp_store, _cx| lsp_store.disconnected_from_host());
        }
    }

    pub fn close(&mut self, cx: &mut ModelContext<Self>) {
        cx.emit(Event::Closed);
    }

    pub fn is_disconnected(&self, cx: &AppContext) -> bool {
        match &self.client_state {
            ProjectClientState::Remote {
                sharing_has_stopped,
                ..
            } => *sharing_has_stopped,
            ProjectClientState::Local if self.is_via_ssh() => self.ssh_is_disconnected(cx),
            _ => false,
        }
    }

    fn ssh_is_disconnected(&self, cx: &AppContext) -> bool {
        self.ssh_client
            .as_ref()
            .map(|ssh| ssh.read(cx).is_disconnected())
            .unwrap_or(false)
    }

    pub fn capability(&self) -> Capability {
        match &self.client_state {
            ProjectClientState::Remote { capability, .. } => *capability,
            ProjectClientState::Shared { .. } | ProjectClientState::Local => Capability::ReadWrite,
        }
    }

    pub fn is_read_only(&self, cx: &AppContext) -> bool {
        self.is_disconnected(cx) || self.capability() == Capability::ReadOnly
    }

    pub fn is_local(&self) -> bool {
        match &self.client_state {
            ProjectClientState::Local | ProjectClientState::Shared { .. } => {
                self.ssh_client.is_none()
            }
            ProjectClientState::Remote { .. } => false,
        }
    }

    pub fn is_via_ssh(&self) -> bool {
        match &self.client_state {
            ProjectClientState::Local | ProjectClientState::Shared { .. } => {
                self.ssh_client.is_some()
            }
            ProjectClientState::Remote { .. } => false,
        }
    }

    pub fn is_via_collab(&self) -> bool {
        match &self.client_state {
            ProjectClientState::Local | ProjectClientState::Shared { .. } => false,
            ProjectClientState::Remote { .. } => true,
        }
    }

    pub fn create_buffer(&mut self, cx: &mut ModelContext<Self>) -> Task<Result<Model<Buffer>>> {
        self.buffer_store
            .update(cx, |buffer_store, cx| buffer_store.create_buffer(cx))
    }

    pub fn create_local_buffer(
        &mut self,
        text: &str,
        language: Option<Arc<Language>>,
        cx: &mut ModelContext<Self>,
    ) -> Model<Buffer> {
        if self.is_via_collab() || self.is_via_ssh() {
            panic!("called create_local_buffer on a remote project")
        }
        self.buffer_store.update(cx, |buffer_store, cx| {
            buffer_store.create_local_buffer(text, language, cx)
        })
    }

    pub fn open_path(
        &mut self,
        path: ProjectPath,
        cx: &mut ModelContext<Self>,
    ) -> Task<Result<(Option<ProjectEntryId>, AnyModel)>> {
        let task = self.open_buffer(path.clone(), cx);
        cx.spawn(move |_project, cx| async move {
            let buffer = task.await?;
            let project_entry_id = buffer.read_with(&cx, |buffer, cx| {
                File::from_dyn(buffer.file()).and_then(|file| file.project_entry_id(cx))
            })?;

            let buffer: &AnyModel = &buffer;
            Ok((project_entry_id, buffer.clone()))
        })
    }

    pub fn open_local_buffer(
        &mut self,
        abs_path: impl AsRef<Path>,
        cx: &mut ModelContext<Self>,
    ) -> Task<Result<Model<Buffer>>> {
        if let Some((worktree, relative_path)) = self.find_worktree(abs_path.as_ref(), cx) {
            self.open_buffer((worktree.read(cx).id(), relative_path), cx)
        } else {
            Task::ready(Err(anyhow!("no such path")))
        }
    }

    pub fn open_buffer(
        &mut self,
        path: impl Into<ProjectPath>,
        cx: &mut ModelContext<Self>,
    ) -> Task<Result<Model<Buffer>>> {
        if self.is_disconnected(cx) {
            return Task::ready(Err(anyhow!(ErrorCode::Disconnected)));
        }

        self.buffer_store.update(cx, |buffer_store, cx| {
            buffer_store.open_buffer(path.into(), cx)
        })
    }

    pub fn open_buffer_by_id(
        &mut self,
        id: BufferId,
        cx: &mut ModelContext<Self>,
    ) -> Task<Result<Model<Buffer>>> {
        if let Some(buffer) = self.buffer_for_id(id, cx) {
            Task::ready(Ok(buffer))
        } else if self.is_local() || self.is_via_ssh() {
            Task::ready(Err(anyhow!("buffer {} does not exist", id)))
        } else if let Some(project_id) = self.remote_id() {
            let request = self.client.request(proto::OpenBufferById {
                project_id,
                id: id.into(),
            });
            cx.spawn(move |this, mut cx| async move {
                let buffer_id = BufferId::new(request.await?.buffer_id)?;
                this.update(&mut cx, |this, cx| {
                    this.wait_for_remote_buffer(buffer_id, cx)
                })?
                .await
            })
        } else {
            Task::ready(Err(anyhow!("cannot open buffer while disconnected")))
        }
    }

    pub fn save_buffers(
        &self,
        buffers: HashSet<Model<Buffer>>,
        cx: &mut ModelContext<Self>,
    ) -> Task<Result<()>> {
        cx.spawn(move |this, mut cx| async move {
            let save_tasks = buffers.into_iter().filter_map(|buffer| {
                this.update(&mut cx, |this, cx| this.save_buffer(buffer, cx))
                    .ok()
            });
            try_join_all(save_tasks).await?;
            Ok(())
        })
    }

    pub fn save_buffer(
        &self,
        buffer: Model<Buffer>,
        cx: &mut ModelContext<Self>,
    ) -> Task<Result<()>> {
        self.buffer_store
            .update(cx, |buffer_store, cx| buffer_store.save_buffer(buffer, cx))
    }

    pub fn save_buffer_as(
        &mut self,
        buffer: Model<Buffer>,
        path: ProjectPath,
        cx: &mut ModelContext<Self>,
    ) -> Task<Result<()>> {
        self.buffer_store.update(cx, |buffer_store, cx| {
            buffer_store.save_buffer_as(buffer.clone(), path, cx)
        })
    }

    pub fn get_open_buffer(&self, path: &ProjectPath, cx: &AppContext) -> Option<Model<Buffer>> {
        self.buffer_store.read(cx).get_by_path(path, cx)
    }

    fn register_buffer(
        &mut self,
        buffer: &Model<Buffer>,
        cx: &mut ModelContext<Self>,
    ) -> Result<()> {
        {
            let mut remotely_created_models = self.remotely_created_models.lock();
            if remotely_created_models.retain_count > 0 {
                remotely_created_models.buffers.push(buffer.clone())
            }
        }

        self.request_buffer_diff_recalculation(buffer, cx);

        cx.subscribe(buffer, |this, buffer, event, cx| {
            this.on_buffer_event(buffer, event, cx);
        })
        .detach();

        Ok(())
    }

    pub fn open_image(
        &mut self,
        path: impl Into<ProjectPath>,
        cx: &mut ModelContext<Self>,
    ) -> Task<Result<Model<ImageItem>>> {
        if self.is_disconnected(cx) {
            return Task::ready(Err(anyhow!(ErrorCode::Disconnected)));
        }

        self.image_store.update(cx, |image_store, cx| {
            image_store.open_image(path.into(), cx)
        })
    }

    async fn send_buffer_ordered_messages(
        this: WeakModel<Self>,
        rx: UnboundedReceiver<BufferOrderedMessage>,
        mut cx: AsyncAppContext,
    ) -> Result<()> {
        const MAX_BATCH_SIZE: usize = 128;

        let mut operations_by_buffer_id = HashMap::default();
        async fn flush_operations(
            this: &WeakModel<Project>,
            operations_by_buffer_id: &mut HashMap<BufferId, Vec<proto::Operation>>,
            needs_resync_with_host: &mut bool,
            is_local: bool,
            cx: &mut AsyncAppContext,
        ) -> Result<()> {
            for (buffer_id, operations) in operations_by_buffer_id.drain() {
                let request = this.update(cx, |this, _| {
                    let project_id = this.remote_id()?;
                    Some(this.client.request(proto::UpdateBuffer {
                        buffer_id: buffer_id.into(),
                        project_id,
                        operations,
                    }))
                })?;
                if let Some(request) = request {
                    if request.await.is_err() && !is_local {
                        *needs_resync_with_host = true;
                        break;
                    }
                }
            }
            Ok(())
        }

        let mut needs_resync_with_host = false;
        let mut changes = rx.ready_chunks(MAX_BATCH_SIZE);

        while let Some(changes) = changes.next().await {
            let is_local = this.update(&mut cx, |this, _| this.is_local())?;

            for change in changes {
                match change {
                    BufferOrderedMessage::Operation {
                        buffer_id,
                        operation,
                    } => {
                        if needs_resync_with_host {
                            continue;
                        }

                        operations_by_buffer_id
                            .entry(buffer_id)
                            .or_insert(Vec::new())
                            .push(operation);
                    }

                    BufferOrderedMessage::Resync => {
                        operations_by_buffer_id.clear();
                        if this
                            .update(&mut cx, |this, cx| this.synchronize_remote_buffers(cx))?
                            .await
                            .is_ok()
                        {
                            needs_resync_with_host = false;
                        }
                    }

                    BufferOrderedMessage::LanguageServerUpdate {
                        language_server_id,
                        message,
                    } => {
                        flush_operations(
                            &this,
                            &mut operations_by_buffer_id,
                            &mut needs_resync_with_host,
                            is_local,
                            &mut cx,
                        )
                        .await?;

                        this.update(&mut cx, |this, _| {
                            if let Some(project_id) = this.remote_id() {
                                this.client
                                    .send(proto::UpdateLanguageServer {
                                        project_id,
                                        language_server_id: language_server_id.0 as u64,
                                        variant: Some(message),
                                    })
                                    .log_err();
                            }
                        })?;
                    }
                }
            }

            flush_operations(
                &this,
                &mut operations_by_buffer_id,
                &mut needs_resync_with_host,
                is_local,
                &mut cx,
            )
            .await?;
        }

        Ok(())
    }

    fn on_buffer_store_event(
        &mut self,
        _: Model<BufferStore>,
        event: &BufferStoreEvent,
        cx: &mut ModelContext<Self>,
    ) {
        match event {
            BufferStoreEvent::BufferAdded(buffer) => {
                self.register_buffer(buffer, cx).log_err();
            }
            BufferStoreEvent::BufferChangedFilePath { .. } => {}
            BufferStoreEvent::BufferDropped(buffer_id) => {
                if let Some(ref ssh_client) = self.ssh_client {
                    ssh_client
                        .read(cx)
                        .proto_client()
                        .send(proto::CloseBuffer {
                            project_id: 0,
                            buffer_id: buffer_id.to_proto(),
                        })
                        .log_err();
                }
            }
        }
    }

<<<<<<< HEAD
    fn on_dap_store_event(
        &mut self,
        _: Model<DapStore>,
        event: &DapStoreEvent,
        cx: &mut ModelContext<Self>,
    ) {
        match event {
            DapStoreEvent::DebugClientStarted(client_id) => {
                cx.emit(Event::DebugClientStarted(*client_id));
            }
            DapStoreEvent::DebugClientStopped(client_id) => {
                cx.emit(Event::DebugClientStopped(*client_id));
            }
            DapStoreEvent::DebugClientEvent { client_id, message } => {
                cx.emit(Event::DebugClientEvent {
                    client_id: *client_id,
                    message: message.clone(),
                });
            }
            DapStoreEvent::Notification(message) => cx.emit(Event::Toast {
                notification_id: "dap".into(),
                message: message.clone(),
            }),
=======
    fn on_image_store_event(
        &mut self,
        _: Model<ImageStore>,
        event: &ImageStoreEvent,
        cx: &mut ModelContext<Self>,
    ) {
        match event {
            ImageStoreEvent::ImageAdded(image) => {
                cx.subscribe(image, |this, image, event, cx| {
                    this.on_image_event(image, event, cx);
                })
                .detach();
            }
>>>>>>> 4d49a851
        }
    }

    fn on_lsp_store_event(
        &mut self,
        _: Model<LspStore>,
        event: &LspStoreEvent,
        cx: &mut ModelContext<Self>,
    ) {
        match event {
            LspStoreEvent::DiagnosticsUpdated {
                language_server_id,
                path,
            } => cx.emit(Event::DiagnosticsUpdated {
                path: path.clone(),
                language_server_id: *language_server_id,
            }),
            LspStoreEvent::LanguageServerAdded(language_server_id, name, worktree_id) => cx.emit(
                Event::LanguageServerAdded(*language_server_id, name.clone(), *worktree_id),
            ),
            LspStoreEvent::LanguageServerRemoved(language_server_id) => {
                cx.emit(Event::LanguageServerRemoved(*language_server_id))
            }
            LspStoreEvent::LanguageServerLog(server_id, log_type, string) => cx.emit(
                Event::LanguageServerLog(*server_id, log_type.clone(), string.clone()),
            ),
            LspStoreEvent::LanguageDetected {
                buffer,
                new_language,
            } => {
                let Some(_) = new_language else {
                    cx.emit(Event::LanguageNotFound(buffer.clone()));
                    return;
                };
            }
            LspStoreEvent::RefreshInlayHints => cx.emit(Event::RefreshInlayHints),
            LspStoreEvent::LanguageServerPrompt(prompt) => {
                cx.emit(Event::LanguageServerPrompt(prompt.clone()))
            }
            LspStoreEvent::DiskBasedDiagnosticsStarted { language_server_id } => {
                cx.emit(Event::DiskBasedDiagnosticsStarted {
                    language_server_id: *language_server_id,
                });
            }
            LspStoreEvent::DiskBasedDiagnosticsFinished { language_server_id } => {
                cx.emit(Event::DiskBasedDiagnosticsFinished {
                    language_server_id: *language_server_id,
                });
            }
            LspStoreEvent::LanguageServerUpdate {
                language_server_id,
                message,
            } => {
                if self.is_local() {
                    self.enqueue_buffer_ordered_message(
                        BufferOrderedMessage::LanguageServerUpdate {
                            language_server_id: *language_server_id,
                            message: message.clone(),
                        },
                    )
                    .ok();
                }
            }
            LspStoreEvent::Notification(message) => cx.emit(Event::Toast {
                notification_id: "lsp".into(),
                message: message.clone(),
            }),
            LspStoreEvent::SnippetEdit {
                buffer_id,
                edits,
                most_recent_edit,
            } => {
                if most_recent_edit.replica_id == self.replica_id() {
                    cx.emit(Event::SnippetEdit(*buffer_id, edits.clone()))
                }
            }
        }
    }

    fn on_ssh_event(
        &mut self,
        _: Model<SshRemoteClient>,
        event: &remote::SshRemoteEvent,
        cx: &mut ModelContext<Self>,
    ) {
        match event {
            remote::SshRemoteEvent::Disconnected => {
                // if self.is_via_ssh() {
                // self.collaborators.clear();
                self.worktree_store.update(cx, |store, cx| {
                    store.disconnected_from_host(cx);
                });
                self.buffer_store.update(cx, |buffer_store, cx| {
                    buffer_store.disconnected_from_host(cx)
                });
                self.lsp_store.update(cx, |lsp_store, _cx| {
                    lsp_store.disconnected_from_ssh_remote()
                });
                cx.emit(Event::DisconnectedFromSshRemote);
            }
        }
    }

    fn on_settings_observer_event(
        &mut self,
        _: Model<SettingsObserver>,
        event: &SettingsObserverEvent,
        cx: &mut ModelContext<Self>,
    ) {
        match event {
            SettingsObserverEvent::LocalSettingsUpdated(result) => match result {
                Err(InvalidSettingsError::LocalSettings { message, path }) => {
                    let message =
                        format!("Failed to set local settings in {:?}:\n{}", path, message);
                    cx.emit(Event::Toast {
                        notification_id: "local-settings".into(),
                        message,
                    });
                }
                Ok(_) => cx.emit(Event::HideToast {
                    notification_id: "local-settings".into(),
                }),
                Err(_) => {}
            },
        }
    }

    fn on_worktree_store_event(
        &mut self,
        _: Model<WorktreeStore>,
        event: &WorktreeStoreEvent,
        cx: &mut ModelContext<Self>,
    ) {
        match event {
            WorktreeStoreEvent::WorktreeAdded(worktree) => {
                self.on_worktree_added(worktree, cx);
                cx.emit(Event::WorktreeAdded);
            }
            WorktreeStoreEvent::WorktreeRemoved(_, id) => {
                cx.emit(Event::WorktreeRemoved(*id));
            }
            WorktreeStoreEvent::WorktreeReleased(_, id) => {
                self.on_worktree_released(*id, cx);
            }
            WorktreeStoreEvent::WorktreeOrderChanged => cx.emit(Event::WorktreeOrderChanged),
            WorktreeStoreEvent::WorktreeUpdateSent(_) => {}
        }
    }

    fn on_worktree_added(&mut self, worktree: &Model<Worktree>, cx: &mut ModelContext<Self>) {
        {
            let mut remotely_created_models = self.remotely_created_models.lock();
            if remotely_created_models.retain_count > 0 {
                remotely_created_models.worktrees.push(worktree.clone())
            }
        }
        cx.observe(worktree, |_, _, cx| cx.notify()).detach();
        cx.subscribe(worktree, |project, worktree, event, cx| match event {
            worktree::Event::UpdatedEntries(changes) => {
                cx.emit(Event::WorktreeUpdatedEntries(
                    worktree.read(cx).id(),
                    changes.clone(),
                ));

                let worktree_id = worktree.update(cx, |worktree, _| worktree.id());
                project
                    .client()
                    .telemetry()
                    .report_discovered_project_events(worktree_id, changes);
            }
            worktree::Event::UpdatedGitRepositories(_) => {
                cx.emit(Event::WorktreeUpdatedGitRepositories);
            }
            worktree::Event::DeletedEntry(id) => cx.emit(Event::DeletedEntry(*id)),
        })
        .detach();
        cx.notify();
    }

    fn on_worktree_released(&mut self, id_to_remove: WorktreeId, cx: &mut ModelContext<Self>) {
        if let Some(ssh) = &self.ssh_client {
            ssh.read(cx)
                .proto_client()
                .send(proto::RemoveWorktree {
                    worktree_id: id_to_remove.to_proto(),
                })
                .log_err();
        }

        cx.notify();
    }

    fn on_buffer_event(
        &mut self,
        buffer: Model<Buffer>,
        event: &BufferEvent,
        cx: &mut ModelContext<Self>,
    ) -> Option<()> {
        if matches!(
            event,
            BufferEvent::Edited { .. } | BufferEvent::Reloaded | BufferEvent::DiffBaseChanged
        ) {
            self.request_buffer_diff_recalculation(&buffer, cx);
        }

        let buffer_id = buffer.read(cx).remote_id();
        match event {
            BufferEvent::ReloadNeeded => {
                if !self.is_via_collab() {
                    self.reload_buffers([buffer.clone()].into_iter().collect(), true, cx)
                        .detach_and_log_err(cx);
                }
            }
            BufferEvent::Operation {
                operation,
                is_local: true,
            } => {
                let operation = language::proto::serialize_operation(operation);

                if let Some(ssh) = &self.ssh_client {
                    ssh.read(cx)
                        .proto_client()
                        .send(proto::UpdateBuffer {
                            project_id: 0,
                            buffer_id: buffer_id.to_proto(),
                            operations: vec![operation.clone()],
                        })
                        .ok();
                }

                self.enqueue_buffer_ordered_message(BufferOrderedMessage::Operation {
                    buffer_id,
                    operation,
                })
                .ok();
            }

            _ => {}
        }

        None
    }

    fn on_image_event(
        &mut self,
        image: Model<ImageItem>,
        event: &ImageItemEvent,
        cx: &mut ModelContext<Self>,
    ) -> Option<()> {
        match event {
            ImageItemEvent::ReloadNeeded => {
                if !self.is_via_collab() {
                    self.reload_images([image.clone()].into_iter().collect(), cx)
                        .detach_and_log_err(cx);
                }
            }
            _ => {}
        }

        None
    }

    fn request_buffer_diff_recalculation(
        &mut self,
        buffer: &Model<Buffer>,
        cx: &mut ModelContext<Self>,
    ) {
        self.buffers_needing_diff.insert(buffer.downgrade());
        let first_insertion = self.buffers_needing_diff.len() == 1;

        let settings = ProjectSettings::get_global(cx);
        let delay = if let Some(delay) = settings.git.gutter_debounce {
            delay
        } else {
            if first_insertion {
                let this = cx.weak_model();
                cx.defer(move |cx| {
                    if let Some(this) = this.upgrade() {
                        this.update(cx, |this, cx| {
                            this.recalculate_buffer_diffs(cx).detach();
                        });
                    }
                });
            }
            return;
        };

        const MIN_DELAY: u64 = 50;
        let delay = delay.max(MIN_DELAY);
        let duration = Duration::from_millis(delay);

        self.git_diff_debouncer
            .fire_new(duration, cx, move |this, cx| {
                this.recalculate_buffer_diffs(cx)
            });
    }

    fn recalculate_buffer_diffs(&mut self, cx: &mut ModelContext<Self>) -> Task<()> {
        let buffers = self.buffers_needing_diff.drain().collect::<Vec<_>>();
        cx.spawn(move |this, mut cx| async move {
            let tasks: Vec<_> = buffers
                .iter()
                .filter_map(|buffer| {
                    let buffer = buffer.upgrade()?;
                    buffer
                        .update(&mut cx, |buffer, cx| buffer.recalculate_diff(cx))
                        .ok()
                        .flatten()
                })
                .collect();

            futures::future::join_all(tasks).await;

            this.update(&mut cx, |this, cx| {
                if this.buffers_needing_diff.is_empty() {
                    // TODO: Would a `ModelContext<Project>.notify()` suffice here?
                    for buffer in buffers {
                        if let Some(buffer) = buffer.upgrade() {
                            buffer.update(cx, |_, cx| cx.notify());
                        }
                    }
                } else {
                    this.recalculate_buffer_diffs(cx).detach();
                }
            })
            .ok();
        })
    }

    pub fn set_language_for_buffer(
        &mut self,
        buffer: &Model<Buffer>,
        new_language: Arc<Language>,
        cx: &mut ModelContext<Self>,
    ) {
        self.lsp_store.update(cx, |lsp_store, cx| {
            lsp_store.set_language_for_buffer(buffer, new_language, cx)
        })
    }

    pub fn restart_language_servers_for_buffers(
        &mut self,
        buffers: impl IntoIterator<Item = Model<Buffer>>,
        cx: &mut ModelContext<Self>,
    ) {
        self.lsp_store.update(cx, |lsp_store, cx| {
            lsp_store.restart_language_servers_for_buffers(buffers, cx)
        })
    }

    pub fn cancel_language_server_work_for_buffers(
        &mut self,
        buffers: impl IntoIterator<Item = Model<Buffer>>,
        cx: &mut ModelContext<Self>,
    ) {
        self.lsp_store.update(cx, |lsp_store, cx| {
            lsp_store.cancel_language_server_work_for_buffers(buffers, cx)
        })
    }

    pub fn cancel_language_server_work(
        &mut self,
        server_id: LanguageServerId,
        token_to_cancel: Option<String>,
        cx: &mut ModelContext<Self>,
    ) {
        self.lsp_store.update(cx, |lsp_store, cx| {
            lsp_store.cancel_language_server_work(server_id, token_to_cancel, cx)
        })
    }

    fn enqueue_buffer_ordered_message(&mut self, message: BufferOrderedMessage) -> Result<()> {
        self.buffer_ordered_messages_tx
            .unbounded_send(message)
            .map_err(|e| anyhow!(e))
    }

    pub fn available_toolchains(
        &self,
        worktree_id: WorktreeId,
        language_name: LanguageName,
        cx: &AppContext,
    ) -> Task<Option<ToolchainList>> {
        if let Some(toolchain_store) = self.toolchain_store.clone() {
            cx.spawn(|cx| async move {
                cx.update(|cx| {
                    toolchain_store
                        .read(cx)
                        .list_toolchains(worktree_id, language_name, cx)
                })
                .unwrap_or(Task::Ready(None))
                .await
            })
        } else {
            Task::ready(None)
        }
    }
    pub fn activate_toolchain(
        &self,
        worktree_id: WorktreeId,
        toolchain: Toolchain,
        cx: &mut AppContext,
    ) -> Task<Option<()>> {
        let Some(toolchain_store) = self.toolchain_store.clone() else {
            return Task::ready(None);
        };
        toolchain_store.update(cx, |this, cx| {
            this.activate_toolchain(worktree_id, toolchain, cx)
        })
    }
    pub fn active_toolchain(
        &self,
        worktree_id: WorktreeId,
        language_name: LanguageName,
        cx: &AppContext,
    ) -> Task<Option<Toolchain>> {
        let Some(toolchain_store) = self.toolchain_store.clone() else {
            return Task::ready(None);
        };
        toolchain_store
            .read(cx)
            .active_toolchain(worktree_id, language_name, cx)
    }
    pub fn language_server_statuses<'a>(
        &'a self,
        cx: &'a AppContext,
    ) -> impl DoubleEndedIterator<Item = (LanguageServerId, &'a LanguageServerStatus)> {
        self.lsp_store.read(cx).language_server_statuses()
    }

    pub fn last_formatting_failure<'a>(&self, cx: &'a AppContext) -> Option<&'a str> {
        self.lsp_store.read(cx).last_formatting_failure()
    }

    pub fn reset_last_formatting_failure(&self, cx: &mut AppContext) {
        self.lsp_store
            .update(cx, |store, _| store.reset_last_formatting_failure());
    }

    pub fn update_diagnostics(
        &mut self,
        language_server_id: LanguageServerId,
        params: lsp::PublishDiagnosticsParams,
        disk_based_sources: &[String],
        cx: &mut ModelContext<Self>,
    ) -> Result<()> {
        self.lsp_store.update(cx, |lsp_store, cx| {
            lsp_store.update_diagnostics(language_server_id, params, disk_based_sources, cx)
        })
    }

    pub fn update_diagnostic_entries(
        &mut self,
        server_id: LanguageServerId,
        abs_path: PathBuf,
        version: Option<i32>,
        diagnostics: Vec<DiagnosticEntry<Unclipped<PointUtf16>>>,
        cx: &mut ModelContext<Project>,
    ) -> Result<(), anyhow::Error> {
        self.lsp_store.update(cx, |lsp_store, cx| {
            lsp_store.update_diagnostic_entries(server_id, abs_path, version, diagnostics, cx)
        })
    }

    pub fn reload_buffers(
        &self,
        buffers: HashSet<Model<Buffer>>,
        push_to_history: bool,
        cx: &mut ModelContext<Self>,
    ) -> Task<Result<ProjectTransaction>> {
        self.buffer_store.update(cx, |buffer_store, cx| {
            buffer_store.reload_buffers(buffers, push_to_history, cx)
        })
    }

    pub fn reload_images(
        &self,
        images: HashSet<Model<ImageItem>>,
        cx: &mut ModelContext<Self>,
    ) -> Task<Result<()>> {
        self.image_store
            .update(cx, |image_store, cx| image_store.reload_images(images, cx))
    }

    pub fn format(
        &mut self,
        buffers: HashSet<Model<Buffer>>,
        push_to_history: bool,
        trigger: lsp_store::FormatTrigger,
        target: lsp_store::FormatTarget,
        cx: &mut ModelContext<Project>,
    ) -> Task<anyhow::Result<ProjectTransaction>> {
        self.lsp_store.update(cx, |lsp_store, cx| {
            lsp_store.format(buffers, push_to_history, trigger, target, cx)
        })
    }

    #[inline(never)]
    fn definition_impl(
        &mut self,
        buffer: &Model<Buffer>,
        position: PointUtf16,
        cx: &mut ModelContext<Self>,
    ) -> Task<Result<Vec<LocationLink>>> {
        self.request_lsp(
            buffer.clone(),
            LanguageServerToQuery::Primary,
            GetDefinition { position },
            cx,
        )
    }
    pub fn definition<T: ToPointUtf16>(
        &mut self,
        buffer: &Model<Buffer>,
        position: T,
        cx: &mut ModelContext<Self>,
    ) -> Task<Result<Vec<LocationLink>>> {
        let position = position.to_point_utf16(buffer.read(cx));
        self.definition_impl(buffer, position, cx)
    }

    fn declaration_impl(
        &mut self,
        buffer: &Model<Buffer>,
        position: PointUtf16,
        cx: &mut ModelContext<Self>,
    ) -> Task<Result<Vec<LocationLink>>> {
        self.request_lsp(
            buffer.clone(),
            LanguageServerToQuery::Primary,
            GetDeclaration { position },
            cx,
        )
    }

    pub fn declaration<T: ToPointUtf16>(
        &mut self,
        buffer: &Model<Buffer>,
        position: T,
        cx: &mut ModelContext<Self>,
    ) -> Task<Result<Vec<LocationLink>>> {
        let position = position.to_point_utf16(buffer.read(cx));
        self.declaration_impl(buffer, position, cx)
    }

    fn type_definition_impl(
        &mut self,
        buffer: &Model<Buffer>,
        position: PointUtf16,
        cx: &mut ModelContext<Self>,
    ) -> Task<Result<Vec<LocationLink>>> {
        self.request_lsp(
            buffer.clone(),
            LanguageServerToQuery::Primary,
            GetTypeDefinition { position },
            cx,
        )
    }

    pub fn type_definition<T: ToPointUtf16>(
        &mut self,
        buffer: &Model<Buffer>,
        position: T,
        cx: &mut ModelContext<Self>,
    ) -> Task<Result<Vec<LocationLink>>> {
        let position = position.to_point_utf16(buffer.read(cx));
        self.type_definition_impl(buffer, position, cx)
    }

    pub fn implementation<T: ToPointUtf16>(
        &mut self,
        buffer: &Model<Buffer>,
        position: T,
        cx: &mut ModelContext<Self>,
    ) -> Task<Result<Vec<LocationLink>>> {
        let position = position.to_point_utf16(buffer.read(cx));
        self.request_lsp(
            buffer.clone(),
            LanguageServerToQuery::Primary,
            GetImplementation { position },
            cx,
        )
    }

    pub fn references<T: ToPointUtf16>(
        &mut self,
        buffer: &Model<Buffer>,
        position: T,
        cx: &mut ModelContext<Self>,
    ) -> Task<Result<Vec<Location>>> {
        let position = position.to_point_utf16(buffer.read(cx));
        self.request_lsp(
            buffer.clone(),
            LanguageServerToQuery::Primary,
            GetReferences { position },
            cx,
        )
    }

    fn document_highlights_impl(
        &mut self,
        buffer: &Model<Buffer>,
        position: PointUtf16,
        cx: &mut ModelContext<Self>,
    ) -> Task<Result<Vec<DocumentHighlight>>> {
        self.request_lsp(
            buffer.clone(),
            LanguageServerToQuery::Primary,
            GetDocumentHighlights { position },
            cx,
        )
    }

    pub fn document_highlights<T: ToPointUtf16>(
        &mut self,
        buffer: &Model<Buffer>,
        position: T,
        cx: &mut ModelContext<Self>,
    ) -> Task<Result<Vec<DocumentHighlight>>> {
        let position = position.to_point_utf16(buffer.read(cx));
        self.document_highlights_impl(buffer, position, cx)
    }

    pub fn symbols(&self, query: &str, cx: &mut ModelContext<Self>) -> Task<Result<Vec<Symbol>>> {
        self.lsp_store
            .update(cx, |lsp_store, cx| lsp_store.symbols(query, cx))
    }

    pub fn open_buffer_for_symbol(
        &mut self,
        symbol: &Symbol,
        cx: &mut ModelContext<Self>,
    ) -> Task<Result<Model<Buffer>>> {
        self.lsp_store.update(cx, |lsp_store, cx| {
            lsp_store.open_buffer_for_symbol(symbol, cx)
        })
    }

    pub fn open_server_settings(
        &mut self,
        cx: &mut ModelContext<Self>,
    ) -> Task<Result<Model<Buffer>>> {
        let guard = self.retain_remotely_created_models(cx);
        let Some(ssh_client) = self.ssh_client.as_ref() else {
            return Task::ready(Err(anyhow!("not an ssh project")));
        };

        let proto_client = ssh_client.read(cx).proto_client();

        cx.spawn(|this, mut cx| async move {
            let buffer = proto_client
                .request(proto::OpenServerSettings {
                    project_id: SSH_PROJECT_ID,
                })
                .await?;

            let buffer = this
                .update(&mut cx, |this, cx| {
                    anyhow::Ok(this.wait_for_remote_buffer(BufferId::new(buffer.buffer_id)?, cx))
                })??
                .await;

            drop(guard);
            buffer
        })
    }

    pub fn open_local_buffer_via_lsp(
        &mut self,
        abs_path: lsp::Url,
        language_server_id: LanguageServerId,
        language_server_name: LanguageServerName,
        cx: &mut ModelContext<Self>,
    ) -> Task<Result<Model<Buffer>>> {
        self.lsp_store.update(cx, |lsp_store, cx| {
            lsp_store.open_local_buffer_via_lsp(
                abs_path,
                language_server_id,
                language_server_name,
                cx,
            )
        })
    }

    pub fn signature_help<T: ToPointUtf16>(
        &self,
        buffer: &Model<Buffer>,
        position: T,
        cx: &mut ModelContext<Self>,
    ) -> Task<Vec<SignatureHelp>> {
        self.lsp_store.update(cx, |lsp_store, cx| {
            lsp_store.signature_help(buffer, position, cx)
        })
    }

    pub fn hover<T: ToPointUtf16>(
        &self,
        buffer: &Model<Buffer>,
        position: T,
        cx: &mut ModelContext<Self>,
    ) -> Task<Vec<Hover>> {
        let position = position.to_point_utf16(buffer.read(cx));
        self.lsp_store
            .update(cx, |lsp_store, cx| lsp_store.hover(buffer, position, cx))
    }

    pub fn linked_edit(
        &self,
        buffer: &Model<Buffer>,
        position: Anchor,
        cx: &mut ModelContext<Self>,
    ) -> Task<Result<Vec<Range<Anchor>>>> {
        self.lsp_store.update(cx, |lsp_store, cx| {
            lsp_store.linked_edit(buffer, position, cx)
        })
    }

    pub fn completions<T: ToOffset + ToPointUtf16>(
        &self,
        buffer: &Model<Buffer>,
        position: T,
        context: CompletionContext,
        cx: &mut ModelContext<Self>,
    ) -> Task<Result<Vec<Completion>>> {
        let position = position.to_point_utf16(buffer.read(cx));
        self.lsp_store.update(cx, |lsp_store, cx| {
            lsp_store.completions(buffer, position, context, cx)
        })
    }

    pub fn resolve_completions(
        &self,
        buffer: Model<Buffer>,
        completion_indices: Vec<usize>,
        completions: Arc<RwLock<Box<[Completion]>>>,
        cx: &mut ModelContext<Self>,
    ) -> Task<Result<bool>> {
        self.lsp_store.update(cx, |lsp_store, cx| {
            lsp_store.resolve_completions(buffer, completion_indices, completions, cx)
        })
    }

    pub fn apply_additional_edits_for_completion(
        &self,
        buffer_handle: Model<Buffer>,
        completion: Completion,
        push_to_history: bool,
        cx: &mut ModelContext<Self>,
    ) -> Task<Result<Option<Transaction>>> {
        self.lsp_store.update(cx, |lsp_store, cx| {
            lsp_store.apply_additional_edits_for_completion(
                buffer_handle,
                completion,
                push_to_history,
                cx,
            )
        })
    }

    pub fn code_actions<T: Clone + ToOffset>(
        &mut self,
        buffer_handle: &Model<Buffer>,
        range: Range<T>,
        cx: &mut ModelContext<Self>,
    ) -> Task<Result<Vec<CodeAction>>> {
        let buffer = buffer_handle.read(cx);
        let range = buffer.anchor_before(range.start)..buffer.anchor_before(range.end);
        self.lsp_store.update(cx, |lsp_store, cx| {
            lsp_store.code_actions(buffer_handle, range, cx)
        })
    }

    pub fn apply_code_action(
        &self,
        buffer_handle: Model<Buffer>,
        action: CodeAction,
        push_to_history: bool,
        cx: &mut ModelContext<Self>,
    ) -> Task<Result<ProjectTransaction>> {
        self.lsp_store.update(cx, |lsp_store, cx| {
            lsp_store.apply_code_action(buffer_handle, action, push_to_history, cx)
        })
    }

    fn prepare_rename_impl(
        &mut self,
        buffer: Model<Buffer>,
        position: PointUtf16,
        cx: &mut ModelContext<Self>,
    ) -> Task<Result<Option<Range<Anchor>>>> {
        self.request_lsp(
            buffer,
            LanguageServerToQuery::Primary,
            PrepareRename { position },
            cx,
        )
    }
    pub fn prepare_rename<T: ToPointUtf16>(
        &mut self,
        buffer: Model<Buffer>,
        position: T,
        cx: &mut ModelContext<Self>,
    ) -> Task<Result<Option<Range<Anchor>>>> {
        let position = position.to_point_utf16(buffer.read(cx));
        self.prepare_rename_impl(buffer, position, cx)
    }

    fn perform_rename_impl(
        &mut self,
        buffer: Model<Buffer>,
        position: PointUtf16,
        new_name: String,
        push_to_history: bool,
        cx: &mut ModelContext<Self>,
    ) -> Task<Result<ProjectTransaction>> {
        let position = position.to_point_utf16(buffer.read(cx));
        self.request_lsp(
            buffer,
            LanguageServerToQuery::Primary,
            PerformRename {
                position,
                new_name,
                push_to_history,
            },
            cx,
        )
    }

    pub fn perform_rename<T: ToPointUtf16>(
        &mut self,
        buffer: Model<Buffer>,
        position: T,
        new_name: String,
        cx: &mut ModelContext<Self>,
    ) -> Task<Result<ProjectTransaction>> {
        let position = position.to_point_utf16(buffer.read(cx));
        self.perform_rename_impl(buffer, position, new_name, true, cx)
    }

    pub fn on_type_format<T: ToPointUtf16>(
        &mut self,
        buffer: Model<Buffer>,
        position: T,
        trigger: String,
        push_to_history: bool,
        cx: &mut ModelContext<Self>,
    ) -> Task<Result<Option<Transaction>>> {
        self.lsp_store.update(cx, |lsp_store, cx| {
            lsp_store.on_type_format(buffer, position, trigger, push_to_history, cx)
        })
    }

    pub fn inlay_hints<T: ToOffset>(
        &mut self,
        buffer_handle: Model<Buffer>,
        range: Range<T>,
        cx: &mut ModelContext<Self>,
    ) -> Task<anyhow::Result<Vec<InlayHint>>> {
        let buffer = buffer_handle.read(cx);
        let range = buffer.anchor_before(range.start)..buffer.anchor_before(range.end);
        self.lsp_store.update(cx, |lsp_store, cx| {
            lsp_store.inlay_hints(buffer_handle, range, cx)
        })
    }

    pub fn resolve_inlay_hint(
        &self,
        hint: InlayHint,
        buffer_handle: Model<Buffer>,
        server_id: LanguageServerId,
        cx: &mut ModelContext<Self>,
    ) -> Task<anyhow::Result<InlayHint>> {
        self.lsp_store.update(cx, |lsp_store, cx| {
            lsp_store.resolve_inlay_hint(hint, buffer_handle, server_id, cx)
        })
    }

    pub fn search(
        &mut self,
        query: SearchQuery,
        cx: &mut ModelContext<Self>,
    ) -> Receiver<SearchResult> {
        let (result_tx, result_rx) = smol::channel::unbounded();

        let matching_buffers_rx = if query.is_opened_only() {
            self.sort_search_candidates(&query, cx)
        } else {
            self.find_search_candidate_buffers(&query, MAX_SEARCH_RESULT_FILES + 1, cx)
        };

        cx.spawn(|_, cx| async move {
            let mut range_count = 0;
            let mut buffer_count = 0;
            let mut limit_reached = false;
            let query = Arc::new(query);
            let mut chunks = matching_buffers_rx.ready_chunks(64);

            // Now that we know what paths match the query, we will load at most
            // 64 buffers at a time to avoid overwhelming the main thread. For each
            // opened buffer, we will spawn a background task that retrieves all the
            // ranges in the buffer matched by the query.
            'outer: while let Some(matching_buffer_chunk) = chunks.next().await {
                let mut chunk_results = Vec::new();
                for buffer in matching_buffer_chunk {
                    let buffer = buffer.clone();
                    let query = query.clone();
                    let snapshot = buffer.read_with(&cx, |buffer, _| buffer.snapshot())?;
                    chunk_results.push(cx.background_executor().spawn(async move {
                        let ranges = query
                            .search(&snapshot, None)
                            .await
                            .iter()
                            .map(|range| {
                                snapshot.anchor_before(range.start)
                                    ..snapshot.anchor_after(range.end)
                            })
                            .collect::<Vec<_>>();
                        anyhow::Ok((buffer, ranges))
                    }));
                }

                let chunk_results = futures::future::join_all(chunk_results).await;
                for result in chunk_results {
                    if let Some((buffer, ranges)) = result.log_err() {
                        range_count += ranges.len();
                        buffer_count += 1;
                        result_tx
                            .send(SearchResult::Buffer { buffer, ranges })
                            .await?;
                        if buffer_count > MAX_SEARCH_RESULT_FILES
                            || range_count > MAX_SEARCH_RESULT_RANGES
                        {
                            limit_reached = true;
                            break 'outer;
                        }
                    }
                }
            }

            if limit_reached {
                result_tx.send(SearchResult::LimitReached).await?;
            }

            anyhow::Ok(())
        })
        .detach();

        result_rx
    }

    fn find_search_candidate_buffers(
        &mut self,
        query: &SearchQuery,
        limit: usize,
        cx: &mut ModelContext<Project>,
    ) -> Receiver<Model<Buffer>> {
        if self.is_local() {
            let fs = self.fs.clone();
            self.buffer_store.update(cx, |buffer_store, cx| {
                buffer_store.find_search_candidates(query, limit, fs, cx)
            })
        } else {
            self.find_search_candidates_remote(query, limit, cx)
        }
    }

    fn sort_search_candidates(
        &mut self,
        search_query: &SearchQuery,
        cx: &mut ModelContext<Project>,
    ) -> Receiver<Model<Buffer>> {
        let worktree_store = self.worktree_store.read(cx);
        let mut buffers = search_query
            .buffers()
            .into_iter()
            .flatten()
            .filter(|buffer| {
                let b = buffer.read(cx);
                if let Some(file) = b.file() {
                    if !search_query.file_matches(file.path()) {
                        return false;
                    }
                    if let Some(entry) = b
                        .entry_id(cx)
                        .and_then(|entry_id| worktree_store.entry_for_id(entry_id, cx))
                    {
                        if entry.is_ignored && !search_query.include_ignored() {
                            return false;
                        }
                    }
                }
                true
            })
            .collect::<Vec<_>>();
        let (tx, rx) = smol::channel::unbounded();
        buffers.sort_by(|a, b| match (a.read(cx).file(), b.read(cx).file()) {
            (None, None) => a.read(cx).remote_id().cmp(&b.read(cx).remote_id()),
            (None, Some(_)) => std::cmp::Ordering::Less,
            (Some(_), None) => std::cmp::Ordering::Greater,
            (Some(a), Some(b)) => compare_paths((a.path(), true), (b.path(), true)),
        });
        for buffer in buffers {
            tx.send_blocking(buffer.clone()).unwrap()
        }

        rx
    }

    fn find_search_candidates_remote(
        &mut self,
        query: &SearchQuery,
        limit: usize,
        cx: &mut ModelContext<Project>,
    ) -> Receiver<Model<Buffer>> {
        let (tx, rx) = smol::channel::unbounded();

        let (client, remote_id): (AnyProtoClient, _) = if let Some(ssh_client) = &self.ssh_client {
            (ssh_client.read(cx).proto_client(), 0)
        } else if let Some(remote_id) = self.remote_id() {
            (self.client.clone().into(), remote_id)
        } else {
            return rx;
        };

        let request = client.request(proto::FindSearchCandidates {
            project_id: remote_id,
            query: Some(query.to_proto()),
            limit: limit as _,
        });
        let guard = self.retain_remotely_created_models(cx);

        cx.spawn(move |this, mut cx| async move {
            let response = request.await?;
            for buffer_id in response.buffer_ids {
                let buffer_id = BufferId::new(buffer_id)?;
                let buffer = this
                    .update(&mut cx, |this, cx| {
                        this.wait_for_remote_buffer(buffer_id, cx)
                    })?
                    .await?;
                let _ = tx.send(buffer).await;
            }

            drop(guard);
            anyhow::Ok(())
        })
        .detach_and_log_err(cx);
        rx
    }

    pub fn request_lsp<R: LspCommand>(
        &mut self,
        buffer_handle: Model<Buffer>,
        server: LanguageServerToQuery,
        request: R,
        cx: &mut ModelContext<Self>,
    ) -> Task<Result<R::Response>>
    where
        <R::LspRequest as lsp::request::Request>::Result: Send,
        <R::LspRequest as lsp::request::Request>::Params: Send,
    {
        let guard = self.retain_remotely_created_models(cx);
        let task = self.lsp_store.update(cx, |lsp_store, cx| {
            lsp_store.request_lsp(buffer_handle, server, request, cx)
        });
        cx.spawn(|_, _| async move {
            let result = task.await;
            drop(guard);
            result
        })
    }

    /// Move a worktree to a new position in the worktree order.
    ///
    /// The worktree will moved to the opposite side of the destination worktree.
    ///
    /// # Example
    ///
    /// Given the worktree order `[11, 22, 33]` and a call to move worktree `22` to `33`,
    /// worktree_order will be updated to produce the indexes `[11, 33, 22]`.
    ///
    /// Given the worktree order `[11, 22, 33]` and a call to move worktree `22` to `11`,
    /// worktree_order will be updated to produce the indexes `[22, 11, 33]`.
    ///
    /// # Errors
    ///
    /// An error will be returned if the worktree or destination worktree are not found.
    pub fn move_worktree(
        &mut self,
        source: WorktreeId,
        destination: WorktreeId,
        cx: &mut ModelContext<'_, Self>,
    ) -> Result<()> {
        self.worktree_store.update(cx, |worktree_store, cx| {
            worktree_store.move_worktree(source, destination, cx)
        })
    }

    pub fn find_or_create_worktree(
        &mut self,
        abs_path: impl AsRef<Path>,
        visible: bool,
        cx: &mut ModelContext<Self>,
    ) -> Task<Result<(Model<Worktree>, PathBuf)>> {
        self.worktree_store.update(cx, |worktree_store, cx| {
            worktree_store.find_or_create_worktree(abs_path, visible, cx)
        })
    }

    pub fn find_worktree(
        &self,
        abs_path: &Path,
        cx: &AppContext,
    ) -> Option<(Model<Worktree>, PathBuf)> {
        self.worktree_store.read_with(cx, |worktree_store, cx| {
            worktree_store.find_worktree(abs_path, cx)
        })
    }

    pub fn is_shared(&self) -> bool {
        match &self.client_state {
            ProjectClientState::Shared { .. } => true,
            ProjectClientState::Local => false,
            ProjectClientState::Remote { .. } => true,
        }
    }

    /// Returns the resolved version of `path`, that was found in `buffer`, if it exists.
    pub fn resolve_path_in_buffer(
        &self,
        path: &str,
        buffer: &Model<Buffer>,
        cx: &mut ModelContext<Self>,
    ) -> Task<Option<ResolvedPath>> {
        let path_buf = PathBuf::from(path);
        if path_buf.is_absolute() || path.starts_with("~") {
            self.resolve_abs_path(path, cx)
        } else {
            self.resolve_path_in_worktrees(path_buf, buffer, cx)
        }
    }

    pub fn resolve_abs_file_path(
        &self,
        path: &str,
        cx: &mut ModelContext<Self>,
    ) -> Task<Option<ResolvedPath>> {
        let resolve_task = self.resolve_abs_path(path, cx);
        cx.background_executor().spawn(async move {
            let resolved_path = resolve_task.await;
            resolved_path.filter(|path| path.is_file())
        })
    }

    pub fn resolve_abs_path(
        &self,
        path: &str,
        cx: &mut ModelContext<Self>,
    ) -> Task<Option<ResolvedPath>> {
        if self.is_local() {
            let expanded = PathBuf::from(shellexpand::tilde(&path).into_owned());
            let fs = self.fs.clone();
            cx.background_executor().spawn(async move {
                let path = expanded.as_path();
                let metadata = fs.metadata(path).await.ok().flatten();

                metadata.map(|metadata| ResolvedPath::AbsPath {
                    path: expanded,
                    is_dir: metadata.is_dir,
                })
            })
        } else if let Some(ssh_client) = self.ssh_client.as_ref() {
            let request = ssh_client
                .read(cx)
                .proto_client()
                .request(proto::GetPathMetadata {
                    project_id: SSH_PROJECT_ID,
                    path: path.to_string(),
                });
            cx.background_executor().spawn(async move {
                let response = request.await.log_err()?;
                if response.exists {
                    Some(ResolvedPath::AbsPath {
                        path: PathBuf::from(response.path),
                        is_dir: response.is_dir,
                    })
                } else {
                    None
                }
            })
        } else {
            return Task::ready(None);
        }
    }

    fn resolve_path_in_worktrees(
        &self,
        path: PathBuf,
        buffer: &Model<Buffer>,
        cx: &mut ModelContext<Self>,
    ) -> Task<Option<ResolvedPath>> {
        let mut candidates = vec![path.clone()];

        if let Some(file) = buffer.read(cx).file() {
            if let Some(dir) = file.path().parent() {
                let joined = dir.to_path_buf().join(path);
                candidates.push(joined);
            }
        }

        let worktrees = self.worktrees(cx).collect::<Vec<_>>();
        cx.spawn(|_, mut cx| async move {
            for worktree in worktrees {
                for candidate in candidates.iter() {
                    let path = worktree
                        .update(&mut cx, |worktree, _| {
                            let root_entry_path = &worktree.root_entry()?.path;

                            let resolved = resolve_path(root_entry_path, candidate);

                            let stripped =
                                resolved.strip_prefix(root_entry_path).unwrap_or(&resolved);

                            worktree.entry_for_path(stripped).map(|entry| {
                                let project_path = ProjectPath {
                                    worktree_id: worktree.id(),
                                    path: entry.path.clone(),
                                };
                                ResolvedPath::ProjectPath {
                                    project_path,
                                    is_dir: entry.is_dir(),
                                }
                            })
                        })
                        .ok()?;

                    if path.is_some() {
                        return path;
                    }
                }
            }
            None
        })
    }

    pub fn list_directory(
        &self,
        query: String,
        cx: &mut ModelContext<Self>,
    ) -> Task<Result<Vec<PathBuf>>> {
        if self.is_local() {
            DirectoryLister::Local(self.fs.clone()).list_directory(query, cx)
        } else if let Some(session) = self.ssh_client.as_ref() {
            let request = proto::ListRemoteDirectory {
                dev_server_id: SSH_PROJECT_ID,
                path: query,
            };

            let response = session.read(cx).proto_client().request(request);
            cx.background_executor().spawn(async move {
                let response = response.await?;
                Ok(response.entries.into_iter().map(PathBuf::from).collect())
            })
        } else {
            Task::ready(Err(anyhow!("cannot list directory in remote project")))
        }
    }

    pub fn create_worktree(
        &mut self,
        abs_path: impl AsRef<Path>,
        visible: bool,
        cx: &mut ModelContext<Self>,
    ) -> Task<Result<Model<Worktree>>> {
        self.worktree_store.update(cx, |worktree_store, cx| {
            worktree_store.create_worktree(abs_path, visible, cx)
        })
    }

    pub fn remove_worktree(&mut self, id_to_remove: WorktreeId, cx: &mut ModelContext<Self>) {
        self.worktree_store.update(cx, |worktree_store, cx| {
            worktree_store.remove_worktree(id_to_remove, cx);
        });
    }

    fn add_worktree(&mut self, worktree: &Model<Worktree>, cx: &mut ModelContext<Self>) {
        self.worktree_store.update(cx, |worktree_store, cx| {
            worktree_store.add(worktree, cx);
        });
    }

    pub fn set_active_path(&mut self, entry: Option<ProjectPath>, cx: &mut ModelContext<Self>) {
        let new_active_entry = entry.and_then(|project_path| {
            let worktree = self.worktree_for_id(project_path.worktree_id, cx)?;
            let entry = worktree.read(cx).entry_for_path(project_path.path)?;
            Some(entry.id)
        });
        if new_active_entry != self.active_entry {
            self.active_entry = new_active_entry;
            self.lsp_store.update(cx, |lsp_store, _| {
                lsp_store.set_active_entry(new_active_entry);
            });
            cx.emit(Event::ActiveEntryChanged(new_active_entry));
        }
    }

    pub fn language_servers_running_disk_based_diagnostics<'a>(
        &'a self,
        cx: &'a AppContext,
    ) -> impl Iterator<Item = LanguageServerId> + 'a {
        self.lsp_store
            .read(cx)
            .language_servers_running_disk_based_diagnostics()
    }

    pub fn diagnostic_summary(&self, include_ignored: bool, cx: &AppContext) -> DiagnosticSummary {
        let mut summary = DiagnosticSummary::default();
        for (_, _, path_summary) in self.diagnostic_summaries(include_ignored, cx) {
            summary.error_count += path_summary.error_count;
            summary.warning_count += path_summary.warning_count;
        }
        summary
    }

    pub fn diagnostic_summaries<'a>(
        &'a self,
        include_ignored: bool,
        cx: &'a AppContext,
    ) -> impl Iterator<Item = (ProjectPath, LanguageServerId, DiagnosticSummary)> + 'a {
        self.lsp_store
            .read(cx)
            .diagnostic_summaries(include_ignored, cx)
    }

    pub fn active_entry(&self) -> Option<ProjectEntryId> {
        self.active_entry
    }

    pub fn entry_for_path(&self, path: &ProjectPath, cx: &AppContext) -> Option<Entry> {
        self.worktree_store.read(cx).entry_for_path(path, cx)
    }

    pub fn path_for_entry(&self, entry_id: ProjectEntryId, cx: &AppContext) -> Option<ProjectPath> {
        let worktree = self.worktree_for_entry(entry_id, cx)?;
        let worktree = worktree.read(cx);
        let worktree_id = worktree.id();
        let path = worktree.entry_for_id(entry_id)?.path.clone();
        Some(ProjectPath { worktree_id, path })
    }

    pub fn absolute_path(&self, project_path: &ProjectPath, cx: &AppContext) -> Option<PathBuf> {
        self.worktree_for_id(project_path.worktree_id, cx)?
            .read(cx)
            .absolutize(&project_path.path)
            .ok()
    }

    /// Attempts to find a `ProjectPath` corresponding to the given path. If the path
    /// is a *full path*, meaning it starts with the root name of a worktree, we'll locate
    /// it in that worktree. Otherwise, we'll attempt to find it as a relative path in
    /// the first visible worktree that has an entry for that relative path.
    ///
    /// We use this to resolve edit steps, when there's a chance an LLM may omit the workree
    /// root name from paths.
    ///
    /// # Arguments
    ///
    /// * `path` - A full path that starts with a worktree root name, or alternatively a
    ///            relative path within a visible worktree.
    /// * `cx` - A reference to the `AppContext`.
    ///
    /// # Returns
    ///
    /// Returns `Some(ProjectPath)` if a matching worktree is found, otherwise `None`.
    pub fn find_project_path(&self, path: &Path, cx: &AppContext) -> Option<ProjectPath> {
        let worktree_store = self.worktree_store.read(cx);

        for worktree in worktree_store.visible_worktrees(cx) {
            let worktree_root_name = worktree.read(cx).root_name();
            if let Ok(relative_path) = path.strip_prefix(worktree_root_name) {
                return Some(ProjectPath {
                    worktree_id: worktree.read(cx).id(),
                    path: relative_path.into(),
                });
            }
        }

        for worktree in worktree_store.visible_worktrees(cx) {
            let worktree = worktree.read(cx);
            if let Some(entry) = worktree.entry_for_path(path) {
                return Some(ProjectPath {
                    worktree_id: worktree.id(),
                    path: entry.path.clone(),
                });
            }
        }

        None
    }

    pub fn project_path_for_absolute_path(
        &self,
        abs_path: &Path,
        cx: &AppContext,
    ) -> Option<ProjectPath> {
        self.find_local_worktree(abs_path, cx)
            .map(|(worktree, relative_path)| ProjectPath {
                worktree_id: worktree.read(cx).id(),
                path: relative_path.into(),
            })
    }

    pub fn find_local_worktree(
        &self,
        abs_path: &Path,
        cx: &AppContext,
    ) -> Option<(Model<Worktree>, PathBuf)> {
        let trees = self.worktrees(cx);

        for tree in trees {
            if let Some(relative_path) = tree
                .read(cx)
                .as_local()
                .and_then(|t| abs_path.strip_prefix(t.abs_path()).ok())
            {
                return Some((tree.clone(), relative_path.into()));
            }
        }
        None
    }

    pub fn get_workspace_root(
        &self,
        project_path: &ProjectPath,
        cx: &AppContext,
    ) -> Option<PathBuf> {
        Some(
            self.worktree_for_id(project_path.worktree_id, cx)?
                .read(cx)
                .abs_path()
                .to_path_buf(),
        )
    }

    pub fn get_repo(
        &self,
        project_path: &ProjectPath,
        cx: &AppContext,
    ) -> Option<Arc<dyn GitRepository>> {
        self.worktree_for_id(project_path.worktree_id, cx)?
            .read(cx)
            .as_local()?
            .local_git_repo(&project_path.path)
    }

    pub fn get_first_worktree_root_repo(&self, cx: &AppContext) -> Option<Arc<dyn GitRepository>> {
        let worktree = self.visible_worktrees(cx).next()?.read(cx).as_local()?;
        let root_entry = worktree.root_git_entry()?;
        worktree.get_local_repo(&root_entry)?.repo().clone().into()
    }

    pub fn branches(
        &self,
        project_path: ProjectPath,
        cx: &AppContext,
    ) -> Task<Result<Vec<git::repository::Branch>>> {
        self.worktree_store().read(cx).branches(project_path, cx)
    }

    pub fn update_or_create_branch(
        &self,
        repository: ProjectPath,
        new_branch: String,
        cx: &AppContext,
    ) -> Task<Result<()>> {
        self.worktree_store()
            .read(cx)
            .update_or_create_branch(repository, new_branch, cx)
    }

    pub fn blame_buffer(
        &self,
        buffer: &Model<Buffer>,
        version: Option<clock::Global>,
        cx: &AppContext,
    ) -> Task<Result<Option<Blame>>> {
        self.buffer_store.read(cx).blame_buffer(buffer, version, cx)
    }

    pub fn get_permalink_to_line(
        &self,
        buffer: &Model<Buffer>,
        selection: Range<u32>,
        cx: &AppContext,
    ) -> Task<Result<url::Url>> {
        self.buffer_store
            .read(cx)
            .get_permalink_to_line(buffer, selection, cx)
    }

    // RPC message handlers

    async fn handle_unshare_project(
        this: Model<Self>,
        _: TypedEnvelope<proto::UnshareProject>,
        mut cx: AsyncAppContext,
    ) -> Result<()> {
        this.update(&mut cx, |this, cx| {
            if this.is_local() || this.is_via_ssh() {
                this.unshare(cx)?;
            } else {
                this.disconnected_from_host(cx);
            }
            Ok(())
        })?
    }

    async fn handle_add_collaborator(
        this: Model<Self>,
        mut envelope: TypedEnvelope<proto::AddProjectCollaborator>,
        mut cx: AsyncAppContext,
    ) -> Result<()> {
        let collaborator = envelope
            .payload
            .collaborator
            .take()
            .ok_or_else(|| anyhow!("empty collaborator"))?;

        let collaborator = Collaborator::from_proto(collaborator)?;
        this.update(&mut cx, |this, cx| {
            this.buffer_store.update(cx, |buffer_store, _| {
                buffer_store.forget_shared_buffers_for(&collaborator.peer_id);
            });
            cx.emit(Event::CollaboratorJoined(collaborator.peer_id));
            this.collaborators
                .insert(collaborator.peer_id, collaborator);
            cx.notify();
        })?;

        Ok(())
    }

    async fn handle_update_project_collaborator(
        this: Model<Self>,
        envelope: TypedEnvelope<proto::UpdateProjectCollaborator>,
        mut cx: AsyncAppContext,
    ) -> Result<()> {
        let old_peer_id = envelope
            .payload
            .old_peer_id
            .ok_or_else(|| anyhow!("missing old peer id"))?;
        let new_peer_id = envelope
            .payload
            .new_peer_id
            .ok_or_else(|| anyhow!("missing new peer id"))?;
        this.update(&mut cx, |this, cx| {
            let collaborator = this
                .collaborators
                .remove(&old_peer_id)
                .ok_or_else(|| anyhow!("received UpdateProjectCollaborator for unknown peer"))?;
            let is_host = collaborator.is_host;
            this.collaborators.insert(new_peer_id, collaborator);

            log::info!("peer {} became {}", old_peer_id, new_peer_id,);
            this.buffer_store.update(cx, |buffer_store, _| {
                buffer_store.update_peer_id(&old_peer_id, new_peer_id)
            });

            if is_host {
                this.buffer_store
                    .update(cx, |buffer_store, _| buffer_store.discard_incomplete());
                this.enqueue_buffer_ordered_message(BufferOrderedMessage::Resync)
                    .unwrap();
                cx.emit(Event::HostReshared);
            }

            cx.emit(Event::CollaboratorUpdated {
                old_peer_id,
                new_peer_id,
            });
            cx.notify();
            Ok(())
        })?
    }

    async fn handle_remove_collaborator(
        this: Model<Self>,
        envelope: TypedEnvelope<proto::RemoveProjectCollaborator>,
        mut cx: AsyncAppContext,
    ) -> Result<()> {
        this.update(&mut cx, |this, cx| {
            let peer_id = envelope
                .payload
                .peer_id
                .ok_or_else(|| anyhow!("invalid peer id"))?;
            let replica_id = this
                .collaborators
                .remove(&peer_id)
                .ok_or_else(|| anyhow!("unknown peer {:?}", peer_id))?
                .replica_id;
            this.buffer_store.update(cx, |buffer_store, cx| {
                buffer_store.forget_shared_buffers_for(&peer_id);
                for buffer in buffer_store.buffers() {
                    buffer.update(cx, |buffer, cx| buffer.remove_peer(replica_id, cx));
                }
            });

            cx.emit(Event::CollaboratorLeft(peer_id));
            cx.notify();
            Ok(())
        })?
    }

    async fn handle_update_project(
        this: Model<Self>,
        envelope: TypedEnvelope<proto::UpdateProject>,
        mut cx: AsyncAppContext,
    ) -> Result<()> {
        this.update(&mut cx, |this, cx| {
            // Don't handle messages that were sent before the response to us joining the project
            if envelope.message_id > this.join_project_response_message_id {
                this.set_worktrees_from_proto(envelope.payload.worktrees, cx)?;
            }
            Ok(())
        })?
    }

    async fn handle_toast(
        this: Model<Self>,
        envelope: TypedEnvelope<proto::Toast>,
        mut cx: AsyncAppContext,
    ) -> Result<()> {
        this.update(&mut cx, |_, cx| {
            cx.emit(Event::Toast {
                notification_id: envelope.payload.notification_id.into(),
                message: envelope.payload.message,
            });
            Ok(())
        })?
    }

    async fn handle_language_server_prompt_request(
        this: Model<Self>,
        envelope: TypedEnvelope<proto::LanguageServerPromptRequest>,
        mut cx: AsyncAppContext,
    ) -> Result<proto::LanguageServerPromptResponse> {
        let (tx, mut rx) = smol::channel::bounded(1);
        let actions: Vec<_> = envelope
            .payload
            .actions
            .into_iter()
            .map(|action| MessageActionItem {
                title: action,
                properties: Default::default(),
            })
            .collect();
        this.update(&mut cx, |_, cx| {
            cx.emit(Event::LanguageServerPrompt(LanguageServerPromptRequest {
                level: proto_to_prompt(envelope.payload.level.context("Invalid prompt level")?),
                message: envelope.payload.message,
                actions: actions.clone(),
                lsp_name: envelope.payload.lsp_name,
                response_channel: tx,
            }));

            anyhow::Ok(())
        })??;

        // We drop `this` to avoid holding a reference in this future for too
        // long.
        // If we keep the reference, we might not drop the `Project` early
        // enough when closing a window and it will only get releases on the
        // next `flush_effects()` call.
        drop(this);

        let answer = rx.next().await;

        Ok(LanguageServerPromptResponse {
            action_response: answer.and_then(|answer| {
                actions
                    .iter()
                    .position(|action| *action == answer)
                    .map(|index| index as u64)
            }),
        })
    }

    async fn handle_hide_toast(
        this: Model<Self>,
        envelope: TypedEnvelope<proto::HideToast>,
        mut cx: AsyncAppContext,
    ) -> Result<()> {
        this.update(&mut cx, |_, cx| {
            cx.emit(Event::HideToast {
                notification_id: envelope.payload.notification_id.into(),
            });
            Ok(())
        })?
    }

    // Collab sends UpdateWorktree protos as messages
    async fn handle_update_worktree(
        this: Model<Self>,
        envelope: TypedEnvelope<proto::UpdateWorktree>,
        mut cx: AsyncAppContext,
    ) -> Result<()> {
        this.update(&mut cx, |this, cx| {
            let worktree_id = WorktreeId::from_proto(envelope.payload.worktree_id);
            if let Some(worktree) = this.worktree_for_id(worktree_id, cx) {
                worktree.update(cx, |worktree, _| {
                    let worktree = worktree.as_remote_mut().unwrap();
                    worktree.update_from_remote(envelope.payload);
                });
            }
            Ok(())
        })?
    }

    async fn handle_update_buffer_from_ssh(
        this: Model<Self>,
        envelope: TypedEnvelope<proto::UpdateBuffer>,
        cx: AsyncAppContext,
    ) -> Result<proto::Ack> {
        let buffer_store = this.read_with(&cx, |this, cx| {
            if let Some(remote_id) = this.remote_id() {
                let mut payload = envelope.payload.clone();
                payload.project_id = remote_id;
                cx.background_executor()
                    .spawn(this.client.request(payload))
                    .detach_and_log_err(cx);
            }
            this.buffer_store.clone()
        })?;
        BufferStore::handle_update_buffer(buffer_store, envelope, cx).await
    }

    async fn handle_update_buffer(
        this: Model<Self>,
        envelope: TypedEnvelope<proto::UpdateBuffer>,
        cx: AsyncAppContext,
    ) -> Result<proto::Ack> {
        let buffer_store = this.read_with(&cx, |this, cx| {
            if let Some(ssh) = &this.ssh_client {
                let mut payload = envelope.payload.clone();
                payload.project_id = SSH_PROJECT_ID;
                cx.background_executor()
                    .spawn(ssh.read(cx).proto_client().request(payload))
                    .detach_and_log_err(cx);
            }
            this.buffer_store.clone()
        })?;
        BufferStore::handle_update_buffer(buffer_store, envelope, cx).await
    }

    fn retain_remotely_created_models(
        &mut self,
        cx: &mut ModelContext<Self>,
    ) -> RemotelyCreatedModelGuard {
        {
            let mut remotely_create_models = self.remotely_created_models.lock();
            if remotely_create_models.retain_count == 0 {
                remotely_create_models.buffers = self.buffer_store.read(cx).buffers().collect();
                remotely_create_models.worktrees =
                    self.worktree_store.read(cx).worktrees().collect();
            }
            remotely_create_models.retain_count += 1;
        }
        RemotelyCreatedModelGuard {
            remote_models: Arc::downgrade(&self.remotely_created_models),
        }
    }

    async fn handle_create_buffer_for_peer(
        this: Model<Self>,
        envelope: TypedEnvelope<proto::CreateBufferForPeer>,
        mut cx: AsyncAppContext,
    ) -> Result<()> {
        this.update(&mut cx, |this, cx| {
            this.buffer_store.update(cx, |buffer_store, cx| {
                buffer_store.handle_create_buffer_for_peer(
                    envelope,
                    this.replica_id(),
                    this.capability(),
                    cx,
                )
            })
        })?
    }

    async fn handle_synchronize_buffers(
        this: Model<Self>,
        envelope: TypedEnvelope<proto::SynchronizeBuffers>,
        mut cx: AsyncAppContext,
    ) -> Result<proto::SynchronizeBuffersResponse> {
        let response = this.update(&mut cx, |this, cx| {
            let client = this.client.clone();
            this.buffer_store.update(cx, |this, cx| {
                this.handle_synchronize_buffers(envelope, cx, client)
            })
        })??;

        Ok(response)
    }

    async fn handle_search_candidate_buffers(
        this: Model<Self>,
        envelope: TypedEnvelope<proto::FindSearchCandidates>,
        mut cx: AsyncAppContext,
    ) -> Result<proto::FindSearchCandidatesResponse> {
        let peer_id = envelope.original_sender_id()?;
        let message = envelope.payload;
        let query = SearchQuery::from_proto(
            message
                .query
                .ok_or_else(|| anyhow!("missing query field"))?,
        )?;
        let mut results = this.update(&mut cx, |this, cx| {
            this.find_search_candidate_buffers(&query, message.limit as _, cx)
        })?;

        let mut response = proto::FindSearchCandidatesResponse {
            buffer_ids: Vec::new(),
        };

        while let Some(buffer) = results.next().await {
            this.update(&mut cx, |this, cx| {
                let buffer_id = this.create_buffer_for_peer(&buffer, peer_id, cx);
                response.buffer_ids.push(buffer_id.to_proto());
            })?;
        }

        Ok(response)
    }

    async fn handle_open_buffer_by_id(
        this: Model<Self>,
        envelope: TypedEnvelope<proto::OpenBufferById>,
        mut cx: AsyncAppContext,
    ) -> Result<proto::OpenBufferResponse> {
        let peer_id = envelope.original_sender_id()?;
        let buffer_id = BufferId::new(envelope.payload.id)?;
        let buffer = this
            .update(&mut cx, |this, cx| this.open_buffer_by_id(buffer_id, cx))?
            .await?;
        Project::respond_to_open_buffer_request(this, buffer, peer_id, &mut cx)
    }

    async fn handle_open_buffer_by_path(
        this: Model<Self>,
        envelope: TypedEnvelope<proto::OpenBufferByPath>,
        mut cx: AsyncAppContext,
    ) -> Result<proto::OpenBufferResponse> {
        let peer_id = envelope.original_sender_id()?;
        let worktree_id = WorktreeId::from_proto(envelope.payload.worktree_id);
        let open_buffer = this.update(&mut cx, |this, cx| {
            this.open_buffer(
                ProjectPath {
                    worktree_id,
                    path: PathBuf::from(envelope.payload.path).into(),
                },
                cx,
            )
        })?;

        let buffer = open_buffer.await?;
        Project::respond_to_open_buffer_request(this, buffer, peer_id, &mut cx)
    }

    async fn handle_open_new_buffer(
        this: Model<Self>,
        envelope: TypedEnvelope<proto::OpenNewBuffer>,
        mut cx: AsyncAppContext,
    ) -> Result<proto::OpenBufferResponse> {
        let buffer = this
            .update(&mut cx, |this, cx| this.create_buffer(cx))?
            .await?;
        let peer_id = envelope.original_sender_id()?;

        Project::respond_to_open_buffer_request(this, buffer, peer_id, &mut cx)
    }

    fn respond_to_open_buffer_request(
        this: Model<Self>,
        buffer: Model<Buffer>,
        peer_id: proto::PeerId,
        cx: &mut AsyncAppContext,
    ) -> Result<proto::OpenBufferResponse> {
        this.update(cx, |this, cx| {
            let is_private = buffer
                .read(cx)
                .file()
                .map(|f| f.is_private())
                .unwrap_or_default();
            if is_private {
                Err(anyhow!(ErrorCode::UnsharedItem))
            } else {
                Ok(proto::OpenBufferResponse {
                    buffer_id: this.create_buffer_for_peer(&buffer, peer_id, cx).into(),
                })
            }
        })?
    }

    fn create_buffer_for_peer(
        &mut self,
        buffer: &Model<Buffer>,
        peer_id: proto::PeerId,
        cx: &mut AppContext,
    ) -> BufferId {
        self.buffer_store
            .update(cx, |buffer_store, cx| {
                buffer_store.create_buffer_for_peer(buffer, peer_id, cx)
            })
            .detach_and_log_err(cx);
        buffer.read(cx).remote_id()
    }

    fn wait_for_remote_buffer(
        &mut self,
        id: BufferId,
        cx: &mut ModelContext<Self>,
    ) -> Task<Result<Model<Buffer>>> {
        self.buffer_store.update(cx, |buffer_store, cx| {
            buffer_store.wait_for_remote_buffer(id, cx)
        })
    }

    fn synchronize_remote_buffers(&mut self, cx: &mut ModelContext<Self>) -> Task<Result<()>> {
        let project_id = match self.client_state {
            ProjectClientState::Remote {
                sharing_has_stopped,
                remote_id,
                ..
            } => {
                if sharing_has_stopped {
                    return Task::ready(Err(anyhow!(
                        "can't synchronize remote buffers on a readonly project"
                    )));
                } else {
                    remote_id
                }
            }
            ProjectClientState::Shared { .. } | ProjectClientState::Local => {
                return Task::ready(Err(anyhow!(
                    "can't synchronize remote buffers on a local project"
                )))
            }
        };

        let client = self.client.clone();
        cx.spawn(move |this, mut cx| async move {
            let (buffers, incomplete_buffer_ids) = this.update(&mut cx, |this, cx| {
                this.buffer_store.read(cx).buffer_version_info(cx)
            })?;
            let response = client
                .request(proto::SynchronizeBuffers {
                    project_id,
                    buffers,
                })
                .await?;

            let send_updates_for_buffers = this.update(&mut cx, |this, cx| {
                response
                    .buffers
                    .into_iter()
                    .map(|buffer| {
                        let client = client.clone();
                        let buffer_id = match BufferId::new(buffer.id) {
                            Ok(id) => id,
                            Err(e) => {
                                return Task::ready(Err(e));
                            }
                        };
                        let remote_version = language::proto::deserialize_version(&buffer.version);
                        if let Some(buffer) = this.buffer_for_id(buffer_id, cx) {
                            let operations =
                                buffer.read(cx).serialize_ops(Some(remote_version), cx);
                            cx.background_executor().spawn(async move {
                                let operations = operations.await;
                                for chunk in split_operations(operations) {
                                    client
                                        .request(proto::UpdateBuffer {
                                            project_id,
                                            buffer_id: buffer_id.into(),
                                            operations: chunk,
                                        })
                                        .await?;
                                }
                                anyhow::Ok(())
                            })
                        } else {
                            Task::ready(Ok(()))
                        }
                    })
                    .collect::<Vec<_>>()
            })?;

            // Any incomplete buffers have open requests waiting. Request that the host sends
            // creates these buffers for us again to unblock any waiting futures.
            for id in incomplete_buffer_ids {
                cx.background_executor()
                    .spawn(client.request(proto::OpenBufferById {
                        project_id,
                        id: id.into(),
                    }))
                    .detach();
            }

            futures::future::join_all(send_updates_for_buffers)
                .await
                .into_iter()
                .collect()
        })
    }

    pub fn worktree_metadata_protos(&self, cx: &AppContext) -> Vec<proto::WorktreeMetadata> {
        self.worktree_store.read(cx).worktree_metadata_protos(cx)
    }

    /// Iterator of all open buffers that have unsaved changes
    pub fn dirty_buffers<'a>(
        &'a self,
        cx: &'a AppContext,
    ) -> impl Iterator<Item = ProjectPath> + 'a {
        self.buffer_store.read(cx).buffers().filter_map(|buf| {
            let buf = buf.read(cx);
            if buf.is_dirty() {
                buf.project_path(cx)
            } else {
                None
            }
        })
    }

    fn set_worktrees_from_proto(
        &mut self,
        worktrees: Vec<proto::WorktreeMetadata>,
        cx: &mut ModelContext<Project>,
    ) -> Result<()> {
        cx.notify();
        self.worktree_store.update(cx, |worktree_store, cx| {
            worktree_store.set_worktrees_from_proto(worktrees, self.replica_id(), cx)
        })
    }

    fn set_collaborators_from_proto(
        &mut self,
        messages: Vec<proto::Collaborator>,
        cx: &mut ModelContext<Self>,
    ) -> Result<()> {
        let mut collaborators = HashMap::default();
        for message in messages {
            let collaborator = Collaborator::from_proto(message)?;
            collaborators.insert(collaborator.peer_id, collaborator);
        }
        for old_peer_id in self.collaborators.keys() {
            if !collaborators.contains_key(old_peer_id) {
                cx.emit(Event::CollaboratorLeft(*old_peer_id));
            }
        }
        self.collaborators = collaborators;
        Ok(())
    }

    pub fn language_servers<'a>(
        &'a self,
        cx: &'a AppContext,
    ) -> impl 'a + Iterator<Item = (LanguageServerId, LanguageServerName, WorktreeId)> {
        self.lsp_store.read(cx).language_servers()
    }

    pub fn supplementary_language_servers<'a>(
        &'a self,
        cx: &'a AppContext,
    ) -> impl 'a + Iterator<Item = (LanguageServerId, LanguageServerName)> {
        self.lsp_store.read(cx).supplementary_language_servers()
    }

    pub fn language_server_for_id(
        &self,
        id: LanguageServerId,
        cx: &AppContext,
    ) -> Option<Arc<LanguageServer>> {
        self.lsp_store.read(cx).language_server_for_id(id)
    }

    pub fn language_servers_for_buffer<'a>(
        &'a self,
        buffer: &'a Buffer,
        cx: &'a AppContext,
    ) -> impl Iterator<Item = (&'a Arc<CachedLspAdapter>, &'a Arc<LanguageServer>)> {
        self.lsp_store
            .read(cx)
            .language_servers_for_buffer(buffer, cx)
    }

    pub fn debug_clients<'a>(
        &'a self,
        cx: &'a AppContext,
    ) -> impl 'a + Iterator<Item = Arc<DebugAdapterClient>> {
        self.dap_store.read(cx).running_clients()
    }

    pub fn debug_client_for_id(
        &self,
        id: &DebugAdapterClientId,
        cx: &AppContext,
    ) -> Option<Arc<DebugAdapterClient>> {
        self.dap_store.read(cx).client_by_id(id)
    }
}

fn deserialize_code_actions(code_actions: &HashMap<String, bool>) -> Vec<lsp::CodeActionKind> {
    code_actions
        .iter()
        .flat_map(|(kind, enabled)| {
            if *enabled {
                Some(kind.clone().into())
            } else {
                None
            }
        })
        .collect()
}

pub struct PathMatchCandidateSet {
    pub snapshot: Snapshot,
    pub include_ignored: bool,
    pub include_root_name: bool,
    pub candidates: Candidates,
}

pub enum Candidates {
    /// Only consider directories.
    Directories,
    /// Only consider files.
    Files,
    /// Consider directories and files.
    Entries,
}

impl<'a> fuzzy::PathMatchCandidateSet<'a> for PathMatchCandidateSet {
    type Candidates = PathMatchCandidateSetIter<'a>;

    fn id(&self) -> usize {
        self.snapshot.id().to_usize()
    }

    fn len(&self) -> usize {
        match self.candidates {
            Candidates::Files => {
                if self.include_ignored {
                    self.snapshot.file_count()
                } else {
                    self.snapshot.visible_file_count()
                }
            }

            Candidates::Directories => {
                if self.include_ignored {
                    self.snapshot.dir_count()
                } else {
                    self.snapshot.visible_dir_count()
                }
            }

            Candidates::Entries => {
                if self.include_ignored {
                    self.snapshot.entry_count()
                } else {
                    self.snapshot.visible_entry_count()
                }
            }
        }
    }

    fn prefix(&self) -> Arc<str> {
        if self.snapshot.root_entry().map_or(false, |e| e.is_file()) {
            self.snapshot.root_name().into()
        } else if self.include_root_name {
            format!("{}{}", self.snapshot.root_name(), std::path::MAIN_SEPARATOR).into()
        } else {
            Arc::default()
        }
    }

    fn candidates(&'a self, start: usize) -> Self::Candidates {
        PathMatchCandidateSetIter {
            traversal: match self.candidates {
                Candidates::Directories => self.snapshot.directories(self.include_ignored, start),
                Candidates::Files => self.snapshot.files(self.include_ignored, start),
                Candidates::Entries => self.snapshot.entries(self.include_ignored, start),
            },
        }
    }
}

pub struct PathMatchCandidateSetIter<'a> {
    traversal: Traversal<'a>,
}

impl<'a> Iterator for PathMatchCandidateSetIter<'a> {
    type Item = fuzzy::PathMatchCandidate<'a>;

    fn next(&mut self) -> Option<Self::Item> {
        self.traversal
            .next()
            .map(|entry| fuzzy::PathMatchCandidate {
                is_dir: entry.kind.is_dir(),
                path: &entry.path,
                char_bag: entry.char_bag,
            })
    }
}

impl EventEmitter<Event> for Project {}

impl<'a> From<&'a ProjectPath> for SettingsLocation<'a> {
    fn from(val: &'a ProjectPath) -> Self {
        SettingsLocation {
            worktree_id: val.worktree_id,
            path: val.path.as_ref(),
        }
    }
}

impl<P: AsRef<Path>> From<(WorktreeId, P)> for ProjectPath {
    fn from((worktree_id, path): (WorktreeId, P)) -> Self {
        Self {
            worktree_id,
            path: path.as_ref().into(),
        }
    }
}

pub fn relativize_path(base: &Path, path: &Path) -> PathBuf {
    let mut path_components = path.components();
    let mut base_components = base.components();
    let mut components: Vec<Component> = Vec::new();
    loop {
        match (path_components.next(), base_components.next()) {
            (None, None) => break,
            (Some(a), None) => {
                components.push(a);
                components.extend(path_components.by_ref());
                break;
            }
            (None, _) => components.push(Component::ParentDir),
            (Some(a), Some(b)) if components.is_empty() && a == b => (),
            (Some(a), Some(Component::CurDir)) => components.push(a),
            (Some(a), Some(_)) => {
                components.push(Component::ParentDir);
                for _ in base_components {
                    components.push(Component::ParentDir);
                }
                components.push(a);
                components.extend(path_components.by_ref());
                break;
            }
        }
    }
    components.iter().map(|c| c.as_os_str()).collect()
}

fn resolve_path(base: &Path, path: &Path) -> PathBuf {
    let mut result = base.to_path_buf();
    for component in path.components() {
        match component {
            Component::ParentDir => {
                result.pop();
            }
            Component::CurDir => (),
            _ => result.push(component),
        }
    }
    result
}

/// ResolvedPath is a path that has been resolved to either a ProjectPath
/// or an AbsPath and that *exists*.
#[derive(Debug, Clone)]
pub enum ResolvedPath {
    ProjectPath {
        project_path: ProjectPath,
        is_dir: bool,
    },
    AbsPath {
        path: PathBuf,
        is_dir: bool,
    },
}

impl ResolvedPath {
    pub fn abs_path(&self) -> Option<&Path> {
        match self {
            Self::AbsPath { path, .. } => Some(path.as_path()),
            _ => None,
        }
    }

    pub fn project_path(&self) -> Option<&ProjectPath> {
        match self {
            Self::ProjectPath { project_path, .. } => Some(&project_path),
            _ => None,
        }
    }

    pub fn is_file(&self) -> bool {
        !self.is_dir()
    }

    pub fn is_dir(&self) -> bool {
        match self {
            Self::ProjectPath { is_dir, .. } => *is_dir,
            Self::AbsPath { is_dir, .. } => *is_dir,
        }
    }
}

impl Item for Buffer {
    fn try_open(
        project: &Model<Project>,
        path: &ProjectPath,
        cx: &mut AppContext,
    ) -> Option<Task<Result<Model<Self>>>> {
        Some(project.update(cx, |project, cx| project.open_buffer(path.clone(), cx)))
    }

    fn entry_id(&self, cx: &AppContext) -> Option<ProjectEntryId> {
        File::from_dyn(self.file()).and_then(|file| file.project_entry_id(cx))
    }

    fn project_path(&self, cx: &AppContext) -> Option<ProjectPath> {
        File::from_dyn(self.file()).map(|file| ProjectPath {
            worktree_id: file.worktree_id(cx),
            path: file.path().clone(),
        })
    }
}

impl Completion {
    /// A key that can be used to sort completions when displaying
    /// them to the user.
    pub fn sort_key(&self) -> (usize, &str) {
        let kind_key = match self.lsp_completion.kind {
            Some(lsp::CompletionItemKind::KEYWORD) => 0,
            Some(lsp::CompletionItemKind::VARIABLE) => 1,
            _ => 2,
        };
        (kind_key, &self.label.text[self.label.filter_range.clone()])
    }

    /// Whether this completion is a snippet.
    pub fn is_snippet(&self) -> bool {
        self.lsp_completion.insert_text_format == Some(lsp::InsertTextFormat::SNIPPET)
    }

    /// Returns the corresponding color for this completion.
    ///
    /// Will return `None` if this completion's kind is not [`CompletionItemKind::COLOR`].
    pub fn color(&self) -> Option<Hsla> {
        match self.lsp_completion.kind {
            Some(CompletionItemKind::COLOR) => color_extractor::extract_color(&self.lsp_completion),
            _ => None,
        }
    }
}

pub fn sort_worktree_entries(entries: &mut [Entry]) {
    entries.sort_by(|entry_a, entry_b| {
        compare_paths(
            (&entry_a.path, entry_a.is_file()),
            (&entry_b.path, entry_b.is_file()),
        )
    });
}

fn proto_to_prompt(level: proto::language_server_prompt_request::Level) -> gpui::PromptLevel {
    match level {
        proto::language_server_prompt_request::Level::Info(_) => gpui::PromptLevel::Info,
        proto::language_server_prompt_request::Level::Warning(_) => gpui::PromptLevel::Warning,
        proto::language_server_prompt_request::Level::Critical(_) => gpui::PromptLevel::Critical,
    }
}<|MERGE_RESOLUTION|>--- conflicted
+++ resolved
@@ -2310,31 +2310,6 @@
         }
     }
 
-<<<<<<< HEAD
-    fn on_dap_store_event(
-        &mut self,
-        _: Model<DapStore>,
-        event: &DapStoreEvent,
-        cx: &mut ModelContext<Self>,
-    ) {
-        match event {
-            DapStoreEvent::DebugClientStarted(client_id) => {
-                cx.emit(Event::DebugClientStarted(*client_id));
-            }
-            DapStoreEvent::DebugClientStopped(client_id) => {
-                cx.emit(Event::DebugClientStopped(*client_id));
-            }
-            DapStoreEvent::DebugClientEvent { client_id, message } => {
-                cx.emit(Event::DebugClientEvent {
-                    client_id: *client_id,
-                    message: message.clone(),
-                });
-            }
-            DapStoreEvent::Notification(message) => cx.emit(Event::Toast {
-                notification_id: "dap".into(),
-                message: message.clone(),
-            }),
-=======
     fn on_image_store_event(
         &mut self,
         _: Model<ImageStore>,
@@ -2348,7 +2323,32 @@
                 })
                 .detach();
             }
->>>>>>> 4d49a851
+        }
+    }
+
+    fn on_dap_store_event(
+        &mut self,
+        _: Model<DapStore>,
+        event: &DapStoreEvent,
+        cx: &mut ModelContext<Self>,
+    ) {
+        match event {
+            DapStoreEvent::DebugClientStarted(client_id) => {
+                cx.emit(Event::DebugClientStarted(*client_id));
+            }
+            DapStoreEvent::DebugClientStopped(client_id) => {
+                cx.emit(Event::DebugClientStopped(*client_id));
+            }
+            DapStoreEvent::DebugClientEvent { client_id, message } => {
+                cx.emit(Event::DebugClientEvent {
+                    client_id: *client_id,
+                    message: message.clone(),
+                });
+            }
+            DapStoreEvent::Notification(message) => cx.emit(Event::Toast {
+                notification_id: "dap".into(),
+                message: message.clone(),
+            }),
         }
     }
 
