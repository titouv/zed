use crate::commit::parse_git_diff_name_status;
use crate::status::{GitStatus, StatusCode};
use crate::{Oid, SHORT_SHA_LENGTH};
use anyhow::{anyhow, Context as _, Result};
use collections::HashMap;
use futures::future::BoxFuture;
use futures::{select_biased, AsyncWriteExt, FutureExt as _};
use git2::BranchType;
use gpui::{AppContext as _, AsyncApp, BackgroundExecutor, SharedString};
use parking_lot::Mutex;
use rope::Rope;
use schemars::JsonSchema;
use serde::Deserialize;
use std::borrow::{Borrow, Cow};
use std::ffi::{OsStr, OsString};
<<<<<<< HEAD
use std::io::{BufRead, BufReader, BufWriter, Read};
=======
use std::future;
>>>>>>> 548a8d75
use std::path::Component;
use std::process::{ExitStatus, Stdio};
use std::sync::LazyLock;
use std::{
    cmp::Ordering,
    path::{Path, PathBuf},
    sync::Arc,
};
use sum_tree::MapSeekTarget;
use thiserror::Error;
use util::command::{new_smol_command, new_std_command};
use util::ResultExt;
use uuid::Uuid;

pub use askpass::{AskPassDelegate, AskPassResult, AskPassSession};

pub const REMOTE_CANCELLED_BY_USER: &str = "Operation cancelled by user";

#[derive(Clone, Debug, Hash, PartialEq, Eq)]
pub struct Branch {
    pub is_head: bool,
    pub name: SharedString,
    pub upstream: Option<Upstream>,
    pub most_recent_commit: Option<CommitSummary>,
}

impl Branch {
    pub fn tracking_status(&self) -> Option<UpstreamTrackingStatus> {
        self.upstream
            .as_ref()
            .and_then(|upstream| upstream.tracking.status())
    }

    pub fn priority_key(&self) -> (bool, Option<i64>) {
        (
            self.is_head,
            self.most_recent_commit
                .as_ref()
                .map(|commit| commit.commit_timestamp),
        )
    }
}

#[derive(Clone, Debug, Hash, PartialEq, Eq)]
pub struct Upstream {
    pub ref_name: SharedString,
    pub tracking: UpstreamTracking,
}

impl Upstream {
    pub fn remote_name(&self) -> Option<&str> {
        self.ref_name
            .strip_prefix("refs/remotes/")
            .and_then(|stripped| stripped.split("/").next())
    }
}

#[derive(Clone, Copy, Debug, Hash, PartialEq, Eq)]
pub enum UpstreamTracking {
    /// Remote ref not present in local repository.
    Gone,
    /// Remote ref present in local repository (fetched from remote).
    Tracked(UpstreamTrackingStatus),
}

impl From<UpstreamTrackingStatus> for UpstreamTracking {
    fn from(status: UpstreamTrackingStatus) -> Self {
        UpstreamTracking::Tracked(status)
    }
}

impl UpstreamTracking {
    pub fn is_gone(&self) -> bool {
        matches!(self, UpstreamTracking::Gone)
    }

    pub fn status(&self) -> Option<UpstreamTrackingStatus> {
        match self {
            UpstreamTracking::Gone => None,
            UpstreamTracking::Tracked(status) => Some(*status),
        }
    }
}

#[derive(Debug, Clone)]
pub struct RemoteCommandOutput {
    pub stdout: String,
    pub stderr: String,
}

impl RemoteCommandOutput {
    pub fn is_empty(&self) -> bool {
        self.stdout.is_empty() && self.stderr.is_empty()
    }
}

#[derive(Clone, Copy, Debug, Hash, PartialEq, Eq)]
pub struct UpstreamTrackingStatus {
    pub ahead: u32,
    pub behind: u32,
}

#[derive(Clone, Debug, Hash, PartialEq, Eq)]
pub struct CommitSummary {
    pub sha: SharedString,
    pub subject: SharedString,
    /// This is a unix timestamp
    pub commit_timestamp: i64,
    pub has_parent: bool,
}

#[derive(Clone, Debug, Hash, PartialEq, Eq)]
pub struct CommitDetails {
    pub sha: SharedString,
    pub message: SharedString,
    pub commit_timestamp: i64,
    pub committer_email: SharedString,
    pub committer_name: SharedString,
}

#[derive(Debug)]
pub struct CommitDiff {
    pub files: Vec<CommitFile>,
}

#[derive(Debug)]
pub struct CommitFile {
    pub path: RepoPath,
    pub old_text: Option<String>,
    pub new_text: Option<String>,
}

impl CommitDetails {
    pub fn short_sha(&self) -> SharedString {
        self.sha[..SHORT_SHA_LENGTH].to_string().into()
    }
}

#[derive(Debug, Clone, Hash, PartialEq, Eq)]
pub struct Remote {
    pub name: SharedString,
}

pub enum ResetMode {
    // reset the branch pointer, leave index and worktree unchanged
    // (this will make it look like things that were committed are now
    // staged)
    Soft,
    // reset the branch pointer and index, leave worktree unchanged
    // (this makes it look as though things that were committed are now
    // unstaged)
    Mixed,
}

pub trait GitRepository: Send + Sync {
    fn reload_index(&self);

    /// Returns the contents of an entry in the repository's index, or None if there is no entry for the given path.
    ///
    /// Also returns `None` for symlinks.
    fn load_index_text(&self, path: RepoPath) -> BoxFuture<Option<String>>;

    /// Returns the contents of an entry in the repository's HEAD, or None if HEAD does not exist or has no entry for the given path.
    ///
    /// Also returns `None` for symlinks.
    fn load_committed_text(&self, path: RepoPath) -> BoxFuture<Option<String>>;

    fn set_index_text(
        &self,
        path: RepoPath,
        content: Option<String>,
        env: HashMap<String, String>,
    ) -> BoxFuture<anyhow::Result<()>>;

    /// Returns the URL of the remote with the given name.
    fn remote_url(&self, name: &str) -> Option<String>;

    /// Returns the SHA of the current HEAD.
    fn head_sha(&self) -> Option<String>;

    fn merge_head_shas(&self) -> Vec<String>;

    fn status_blocking(&self, path_prefixes: &[RepoPath]) -> Result<GitStatus>;

    fn branches(&self) -> BoxFuture<Result<Vec<Branch>>>;

    fn change_branch(&self, name: String) -> BoxFuture<Result<()>>;
    fn create_branch(&self, name: String) -> BoxFuture<Result<()>>;

    fn reset(
        &self,
        commit: String,
        mode: ResetMode,
        env: HashMap<String, String>,
    ) -> BoxFuture<Result<()>>;

    fn checkout_files(
        &self,
        commit: String,
        paths: Vec<RepoPath>,
        env: HashMap<String, String>,
    ) -> BoxFuture<Result<()>>;

    fn show(&self, commit: String) -> BoxFuture<Result<CommitDetails>>;

    fn load_commit(&self, commit: String, cx: AsyncApp) -> BoxFuture<Result<CommitDiff>>;
    fn blame(&self, path: RepoPath, content: Rope) -> BoxFuture<Result<crate::blame::Blame>>;

    /// Returns the absolute path to the repository. For worktrees, this will be the path to the
    /// worktree's gitdir within the main repository (typically `.git/worktrees/<name>`).
    fn path(&self) -> PathBuf;

    /// Returns the absolute path to the ".git" dir for the main repository, typically a `.git`
    /// folder. For worktrees, this will be the path to the repository the worktree was created
    /// from. Otherwise, this is the same value as `path()`.
    ///
    /// Git documentation calls this the "commondir", and for git CLI is overridden by
    /// `GIT_COMMON_DIR`.
    fn main_repository_path(&self) -> PathBuf;

    /// Updates the index to match the worktree at the given paths.
    ///
    /// If any of the paths have been deleted from the worktree, they will be removed from the index if found there.
    fn stage_paths(
        &self,
        paths: Vec<RepoPath>,
        env: HashMap<String, String>,
    ) -> BoxFuture<Result<()>>;
    /// Updates the index to match HEAD at the given paths.
    ///
    /// If any of the paths were previously staged but do not exist in HEAD, they will be removed from the index.
    fn unstage_paths(
        &self,
        paths: Vec<RepoPath>,
        env: HashMap<String, String>,
    ) -> BoxFuture<Result<()>>;

    fn commit(
        &self,
        message: SharedString,
        name_and_email: Option<(SharedString, SharedString)>,
        env: HashMap<String, String>,
    ) -> BoxFuture<Result<()>>;

    fn push(
        &self,
        branch_name: String,
        upstream_name: String,
        options: Option<PushOptions>,
        askpass: AskPassDelegate,
        env: HashMap<String, String>,
        // This method takes an AsyncApp to ensure it's invoked on the main thread,
        // otherwise git-credentials-manager won't work.
        cx: AsyncApp,
    ) -> BoxFuture<Result<RemoteCommandOutput>>;

    fn pull(
        &self,
        branch_name: String,
        upstream_name: String,
        askpass: AskPassDelegate,
        env: HashMap<String, String>,
        // This method takes an AsyncApp to ensure it's invoked on the main thread,
        // otherwise git-credentials-manager won't work.
        cx: AsyncApp,
    ) -> BoxFuture<Result<RemoteCommandOutput>>;

    fn fetch(
        &self,
        askpass: AskPassDelegate,
        env: HashMap<String, String>,
        // This method takes an AsyncApp to ensure it's invoked on the main thread,
        // otherwise git-credentials-manager won't work.
        cx: AsyncApp,
    ) -> BoxFuture<Result<RemoteCommandOutput>>;

    fn get_remotes(&self, branch_name: Option<String>) -> BoxFuture<Result<Vec<Remote>>>;

    /// returns a list of remote branches that contain HEAD
    fn check_for_pushed_commit(&self) -> BoxFuture<Result<Vec<SharedString>>>;

    /// Run git diff
    fn diff(&self, diff: DiffType) -> BoxFuture<Result<String>>;

    /// Creates a checkpoint for the repository.
    fn checkpoint(&self) -> BoxFuture<'static, Result<GitRepositoryCheckpoint>>;

    /// Resets to a previously-created checkpoint.
    fn restore_checkpoint(&self, checkpoint: GitRepositoryCheckpoint) -> BoxFuture<Result<()>>;

    /// Compares two checkpoints, returning true if they are equal
    fn compare_checkpoints(
        &self,
        left: GitRepositoryCheckpoint,
        right: GitRepositoryCheckpoint,
    ) -> BoxFuture<Result<bool>>;

    /// Deletes a previously-created checkpoint.
    fn delete_checkpoint(&self, checkpoint: GitRepositoryCheckpoint) -> BoxFuture<Result<()>>;

    /// Computes a diff between two checkpoints.
    fn diff_checkpoints(
        &self,
        base_checkpoint: GitRepositoryCheckpoint,
        target_checkpoint: GitRepositoryCheckpoint,
    ) -> BoxFuture<Result<String>>;
}

pub enum DiffType {
    HeadToIndex,
    HeadToWorktree,
}

#[derive(Debug, Clone, Copy, PartialEq, Eq, Deserialize, JsonSchema)]
pub enum PushOptions {
    SetUpstream,
    Force,
}

impl std::fmt::Debug for dyn GitRepository {
    fn fmt(&self, f: &mut std::fmt::Formatter<'_>) -> std::fmt::Result {
        f.debug_struct("dyn GitRepository<...>").finish()
    }
}

pub struct RealGitRepository {
    pub repository: Arc<Mutex<git2::Repository>>,
    pub git_binary_path: PathBuf,
    executor: BackgroundExecutor,
}

impl RealGitRepository {
    pub fn new(
        dotgit_path: &Path,
        git_binary_path: Option<PathBuf>,
        executor: BackgroundExecutor,
    ) -> Option<Self> {
        let workdir_root = dotgit_path.parent()?;
        let repository = git2::Repository::open(workdir_root).log_err()?;
        Some(Self {
            repository: Arc::new(Mutex::new(repository)),
            git_binary_path: git_binary_path.unwrap_or_else(|| PathBuf::from("git")),
            executor,
        })
    }

    fn working_directory(&self) -> Result<PathBuf> {
        self.repository
            .lock()
            .workdir()
            .context("failed to read git work directory")
            .map(Path::to_path_buf)
    }
}

#[derive(Clone, Debug)]
pub struct GitRepositoryCheckpoint {
    ref_name: String,
    head_sha: Option<Oid>,
    commit_sha: Oid,
}

impl GitRepository for RealGitRepository {
    fn reload_index(&self) {
        if let Ok(mut index) = self.repository.lock().index() {
            _ = index.read(false);
        }
    }

    fn path(&self) -> PathBuf {
        let repo = self.repository.lock();
        repo.path().into()
    }

    fn main_repository_path(&self) -> PathBuf {
        let repo = self.repository.lock();
        repo.commondir().into()
    }

    fn show(&self, commit: String) -> BoxFuture<Result<CommitDetails>> {
        let repo = self.repository.clone();
        self.executor
            .spawn(async move {
                let repo = repo.lock();
                let Ok(commit) = repo.revparse_single(&commit)?.into_commit() else {
                    anyhow::bail!("{} is not a commit", commit);
                };
                let details = CommitDetails {
                    sha: commit.id().to_string().into(),
                    message: String::from_utf8_lossy(commit.message_raw_bytes())
                        .to_string()
                        .into(),
                    commit_timestamp: commit.time().seconds(),
                    committer_email: String::from_utf8_lossy(commit.committer().email_bytes())
                        .to_string()
                        .into(),
                    committer_name: String::from_utf8_lossy(commit.committer().name_bytes())
                        .to_string()
                        .into(),
                };
                Ok(details)
            })
            .boxed()
    }

    fn load_commit(&self, commit: String, cx: AsyncApp) -> BoxFuture<Result<CommitDiff>> {
        let Some(working_directory) = self.repository.lock().workdir().map(ToOwned::to_owned)
        else {
            return future::ready(Err(anyhow!("no working directory"))).boxed();
        };
        cx.background_spawn(async move {
            let show_output = util::command::new_std_command("git")
                .current_dir(&working_directory)
                .args([
                    "--no-optional-locks",
                    "show",
                    "--format=%P",
                    "-z",
                    "--no-renames",
                    "--name-status",
                ])
                .arg(&commit)
                .stdin(Stdio::null())
                .stdout(Stdio::piped())
                .stderr(Stdio::piped())
                .output()
                .map_err(|e| anyhow!("Failed to start git show process: {e}"))?;

            let show_stdout = String::from_utf8_lossy(&show_output.stdout);
            let mut lines = show_stdout.split('\n');
            let parent_sha = lines.next().unwrap().trim().trim_end_matches('\0');
            let changes = parse_git_diff_name_status(lines.next().unwrap_or(""));

            let mut cat_file_process = util::command::new_std_command("git")
                .current_dir(&working_directory)
                .args(["--no-optional-locks", "cat-file", "--batch=%(objectsize)"])
                .stdin(Stdio::piped())
                .stdout(Stdio::piped())
                .stderr(Stdio::piped())
                .spawn()
                .map_err(|e| anyhow!("Failed to start git cat-file process: {e}"))?;

            use std::io::Write as _;
            let mut files = Vec::<CommitFile>::new();
            let mut stdin = BufWriter::with_capacity(512, cat_file_process.stdin.take().unwrap());
            let mut stdout = BufReader::new(cat_file_process.stdout.take().unwrap());
            let mut info_line = String::new();
            let mut newline = [b'\0'];
            for (path, status_code) in changes {
                match status_code {
                    StatusCode::Modified => {
                        writeln!(&mut stdin, "{commit}:{}", path.display())?;
                        writeln!(&mut stdin, "{parent_sha}:{}", path.display())?;
                    }
                    StatusCode::Added => {
                        writeln!(&mut stdin, "{commit}:{}", path.display())?;
                    }
                    StatusCode::Deleted => {
                        writeln!(&mut stdin, "{parent_sha}:{}", path.display())?;
                    }
                    _ => continue,
                }
                stdin.flush()?;

                info_line.clear();
                stdout.read_line(&mut info_line)?;

                let len = info_line.trim_end().parse().with_context(|| {
                    format!("invalid object size output from cat-file {info_line}")
                })?;
                let mut text = vec![0; len];
                stdout.read_exact(&mut text)?;
                stdout.read_exact(&mut newline)?;
                let text = String::from_utf8_lossy(&text).to_string();

                let mut old_text = None;
                let mut new_text = None;
                match status_code {
                    StatusCode::Modified => {
                        info_line.clear();
                        stdout.read_line(&mut info_line)?;
                        let len = info_line.trim_end().parse().with_context(|| {
                            format!("invalid object size output from cat-file {}", info_line)
                        })?;
                        let mut parent_text = vec![0; len];
                        stdout.read_exact(&mut parent_text)?;
                        stdout.read_exact(&mut newline)?;
                        old_text = Some(String::from_utf8_lossy(&parent_text).to_string());
                        new_text = Some(text);
                    }
                    StatusCode::Added => new_text = Some(text),
                    StatusCode::Deleted => old_text = Some(text),
                    _ => continue,
                }

                files.push(CommitFile {
                    path: path.into(),
                    old_text,
                    new_text,
                })
            }

            Ok(CommitDiff { files })
        })
        .boxed()
    }

    fn reset(
        &self,
        commit: String,
        mode: ResetMode,
        env: HashMap<String, String>,
    ) -> BoxFuture<Result<()>> {
        async move {
            let working_directory = self.working_directory();

            let mode_flag = match mode {
                ResetMode::Mixed => "--mixed",
                ResetMode::Soft => "--soft",
            };

            let output = new_smol_command(&self.git_binary_path)
                .envs(env)
                .current_dir(&working_directory?)
                .args(["reset", mode_flag, &commit])
                .output()
                .await?;
            if !output.status.success() {
                return Err(anyhow!(
                    "Failed to reset:\n{}",
                    String::from_utf8_lossy(&output.stderr)
                ));
            }
            Ok(())
        }
        .boxed()
    }

    fn checkout_files(
        &self,
        commit: String,
        paths: Vec<RepoPath>,
        env: HashMap<String, String>,
    ) -> BoxFuture<Result<()>> {
        let working_directory = self.working_directory();
        let git_binary_path = self.git_binary_path.clone();
        async move {
            if paths.is_empty() {
                return Ok(());
            }

            let output = new_smol_command(&git_binary_path)
                .current_dir(&working_directory?)
                .envs(env)
                .args(["checkout", &commit, "--"])
                .args(paths.iter().map(|path| path.as_ref()))
                .output()
                .await?;
            if !output.status.success() {
                return Err(anyhow!(
                    "Failed to checkout files:\n{}",
                    String::from_utf8_lossy(&output.stderr)
                ));
            }
            Ok(())
        }
        .boxed()
    }

    fn load_index_text(&self, path: RepoPath) -> BoxFuture<Option<String>> {
        // https://git-scm.com/book/en/v2/Git-Internals-Git-Objects
        const GIT_MODE_SYMLINK: u32 = 0o120000;

        let repo = self.repository.clone();
        self.executor
            .spawn(async move {
                fn logic(repo: &git2::Repository, path: &RepoPath) -> Result<Option<String>> {
                    // This check is required because index.get_path() unwraps internally :(
                    check_path_to_repo_path_errors(path)?;

                    let mut index = repo.index()?;
                    index.read(false)?;

                    const STAGE_NORMAL: i32 = 0;
                    let oid = match index.get_path(path, STAGE_NORMAL) {
                        Some(entry) if entry.mode != GIT_MODE_SYMLINK => entry.id,
                        _ => return Ok(None),
                    };

                    let content = repo.find_blob(oid)?.content().to_owned();
                    Ok(Some(String::from_utf8(content)?))
                }

                match logic(&repo.lock(), &path) {
                    Ok(value) => return value,
                    Err(err) => log::error!("Error loading index text: {:?}", err),
                }
                None
            })
            .boxed()
    }

    fn load_committed_text(&self, path: RepoPath) -> BoxFuture<Option<String>> {
        let repo = self.repository.clone();
        self.executor
            .spawn(async move {
                let repo = repo.lock();
                let head = repo.head().ok()?.peel_to_tree().log_err()?;
                let entry = head.get_path(&path).ok()?;
                if entry.filemode() == i32::from(git2::FileMode::Link) {
                    return None;
                }
                let content = repo.find_blob(entry.id()).log_err()?.content().to_owned();
                let content = String::from_utf8(content).log_err()?;
                Some(content)
            })
            .boxed()
    }

    fn set_index_text(
        &self,
        path: RepoPath,
        content: Option<String>,
        env: HashMap<String, String>,
    ) -> BoxFuture<anyhow::Result<()>> {
        let working_directory = self.working_directory();
        let git_binary_path = self.git_binary_path.clone();
        self.executor
            .spawn(async move {
                let working_directory = working_directory?;
                if let Some(content) = content {
                    let mut child = new_smol_command(&git_binary_path)
                        .current_dir(&working_directory)
                        .envs(&env)
                        .args(["hash-object", "-w", "--stdin"])
                        .stdin(Stdio::piped())
                        .stdout(Stdio::piped())
                        .spawn()?;
                    child
                        .stdin
                        .take()
                        .unwrap()
                        .write_all(content.as_bytes())
                        .await?;
                    let output = child.output().await?.stdout;
                    let sha = String::from_utf8(output)?;

                    log::debug!("indexing SHA: {sha}, path {path:?}");

                    let output = new_smol_command(&git_binary_path)
                        .current_dir(&working_directory)
                        .envs(env)
                        .args(["update-index", "--add", "--cacheinfo", "100644", &sha])
                        .arg(path.to_unix_style())
                        .output()
                        .await?;

                    if !output.status.success() {
                        return Err(anyhow!(
                            "Failed to stage:\n{}",
                            String::from_utf8_lossy(&output.stderr)
                        ));
                    }
                } else {
                    let output = new_smol_command(&git_binary_path)
                        .current_dir(&working_directory)
                        .envs(env)
                        .args(["update-index", "--force-remove"])
                        .arg(path.to_unix_style())
                        .output()
                        .await?;

                    if !output.status.success() {
                        return Err(anyhow!(
                            "Failed to unstage:\n{}",
                            String::from_utf8_lossy(&output.stderr)
                        ));
                    }
                }

                Ok(())
            })
            .boxed()
    }

    fn remote_url(&self, name: &str) -> Option<String> {
        let repo = self.repository.lock();
        let remote = repo.find_remote(name).ok()?;
        remote.url().map(|url| url.to_string())
    }

    fn head_sha(&self) -> Option<String> {
        Some(self.repository.lock().head().ok()?.target()?.to_string())
    }

    fn merge_head_shas(&self) -> Vec<String> {
        let mut shas = Vec::default();
        self.repository
            .lock()
            .mergehead_foreach(|oid| {
                shas.push(oid.to_string());
                true
            })
            .ok();
        if let Some(oid) = self
            .repository
            .lock()
            .find_reference("CHERRY_PICK_HEAD")
            .ok()
            .and_then(|reference| reference.target())
        {
            shas.push(oid.to_string())
        }
        shas
    }

    fn status_blocking(&self, path_prefixes: &[RepoPath]) -> Result<GitStatus> {
        let output = new_std_command(&self.git_binary_path)
            .current_dir(self.working_directory()?)
            .args(git_status_args(path_prefixes))
            .output()?;
        if output.status.success() {
            let stdout = String::from_utf8_lossy(&output.stdout);
            stdout.parse()
        } else {
            let stderr = String::from_utf8_lossy(&output.stderr);
            Err(anyhow!("git status failed: {}", stderr))
        }
    }

    fn branches(&self) -> BoxFuture<Result<Vec<Branch>>> {
        let working_directory = self.working_directory();
        let git_binary_path = self.git_binary_path.clone();
        async move {
            let fields = [
                "%(HEAD)",
                "%(objectname)",
                "%(parent)",
                "%(refname)",
                "%(upstream)",
                "%(upstream:track)",
                "%(committerdate:unix)",
                "%(contents:subject)",
            ]
            .join("%00");
            let args = vec!["for-each-ref", "refs/heads/**/*", "--format", &fields];
            let working_directory = working_directory?;
            let output = new_smol_command(&git_binary_path)
                .current_dir(&working_directory)
                .args(args)
                .output()
                .await?;

            if !output.status.success() {
                return Err(anyhow!(
                    "Failed to git git branches:\n{}",
                    String::from_utf8_lossy(&output.stderr)
                ));
            }

            let input = String::from_utf8_lossy(&output.stdout);

            let mut branches = parse_branch_input(&input)?;
            if branches.is_empty() {
                let args = vec!["symbolic-ref", "--quiet", "--short", "HEAD"];

                let output = new_smol_command(&git_binary_path)
                    .current_dir(&working_directory)
                    .args(args)
                    .output()
                    .await?;

                // git symbolic-ref returns a non-0 exit code if HEAD points
                // to something other than a branch
                if output.status.success() {
                    let name = String::from_utf8_lossy(&output.stdout).trim().to_string();

                    branches.push(Branch {
                        name: name.into(),
                        is_head: true,
                        upstream: None,
                        most_recent_commit: None,
                    });
                }
            }

            Ok(branches)
        }
        .boxed()
    }

    fn change_branch(&self, name: String) -> BoxFuture<Result<()>> {
        let repo = self.repository.clone();
        self.executor
            .spawn(async move {
                let repo = repo.lock();
                let revision = repo.find_branch(&name, BranchType::Local)?;
                let revision = revision.get();
                let as_tree = revision.peel_to_tree()?;
                repo.checkout_tree(as_tree.as_object(), None)?;
                repo.set_head(
                    revision
                        .name()
                        .ok_or_else(|| anyhow!("Branch name could not be retrieved"))?,
                )?;
                Ok(())
            })
            .boxed()
    }

    fn create_branch(&self, name: String) -> BoxFuture<Result<()>> {
        let repo = self.repository.clone();
        self.executor
            .spawn(async move {
                let repo = repo.lock();
                let current_commit = repo.head()?.peel_to_commit()?;
                repo.branch(&name, &current_commit, false)?;
                Ok(())
            })
            .boxed()
    }

    fn blame(&self, path: RepoPath, content: Rope) -> BoxFuture<Result<crate::blame::Blame>> {
        let working_directory = self.working_directory();
        let git_binary_path = self.git_binary_path.clone();

        const REMOTE_NAME: &str = "origin";
        let remote_url = self.remote_url(REMOTE_NAME);

        self.executor
            .spawn(async move {
                crate::blame::Blame::for_path(
                    &git_binary_path,
                    &working_directory?,
                    &path,
                    &content,
                    remote_url,
                )
                .await
            })
            .boxed()
    }

    fn diff(&self, diff: DiffType) -> BoxFuture<Result<String>> {
        let working_directory = self.working_directory();
        let git_binary_path = self.git_binary_path.clone();
        self.executor
            .spawn(async move {
                let args = match diff {
                    DiffType::HeadToIndex => Some("--staged"),
                    DiffType::HeadToWorktree => None,
                };

                let output = new_smol_command(&git_binary_path)
                    .current_dir(&working_directory?)
                    .args(["diff"])
                    .args(args)
                    .output()
                    .await?;

                if !output.status.success() {
                    return Err(anyhow!(
                        "Failed to run git diff:\n{}",
                        String::from_utf8_lossy(&output.stderr)
                    ));
                }
                Ok(String::from_utf8_lossy(&output.stdout).to_string())
            })
            .boxed()
    }

    fn stage_paths(
        &self,
        paths: Vec<RepoPath>,
        env: HashMap<String, String>,
    ) -> BoxFuture<Result<()>> {
        let working_directory = self.working_directory();
        let git_binary_path = self.git_binary_path.clone();
        self.executor
            .spawn(async move {
                if !paths.is_empty() {
                    let output = new_smol_command(&git_binary_path)
                        .current_dir(&working_directory?)
                        .envs(env)
                        .args(["update-index", "--add", "--remove", "--"])
                        .args(paths.iter().map(|p| p.to_unix_style()))
                        .output()
                        .await?;

                    if !output.status.success() {
                        return Err(anyhow!(
                            "Failed to stage paths:\n{}",
                            String::from_utf8_lossy(&output.stderr)
                        ));
                    }
                }
                Ok(())
            })
            .boxed()
    }

    fn unstage_paths(
        &self,
        paths: Vec<RepoPath>,
        env: HashMap<String, String>,
    ) -> BoxFuture<Result<()>> {
        let working_directory = self.working_directory();
        let git_binary_path = self.git_binary_path.clone();

        self.executor
            .spawn(async move {
                if !paths.is_empty() {
                    let output = new_smol_command(&git_binary_path)
                        .current_dir(&working_directory?)
                        .envs(env)
                        .args(["reset", "--quiet", "--"])
                        .args(paths.iter().map(|p| p.as_ref()))
                        .output()
                        .await?;

                    if !output.status.success() {
                        return Err(anyhow!(
                            "Failed to unstage:\n{}",
                            String::from_utf8_lossy(&output.stderr)
                        ));
                    }
                }
                Ok(())
            })
            .boxed()
    }

    fn commit(
        &self,
        message: SharedString,
        name_and_email: Option<(SharedString, SharedString)>,
        env: HashMap<String, String>,
    ) -> BoxFuture<Result<()>> {
        let working_directory = self.working_directory();
        self.executor
            .spawn(async move {
                let mut cmd = new_smol_command("git");
                cmd.current_dir(&working_directory?)
                    .envs(env)
                    .args(["commit", "--quiet", "-m"])
                    .arg(&message.to_string())
                    .arg("--cleanup=strip");

                if let Some((name, email)) = name_and_email {
                    cmd.arg("--author").arg(&format!("{name} <{email}>"));
                }

                let output = cmd.output().await?;

                if !output.status.success() {
                    return Err(anyhow!(
                        "Failed to commit:\n{}",
                        String::from_utf8_lossy(&output.stderr)
                    ));
                }
                Ok(())
            })
            .boxed()
    }

    fn push(
        &self,
        branch_name: String,
        remote_name: String,
        options: Option<PushOptions>,
        ask_pass: AskPassDelegate,
        env: HashMap<String, String>,
        cx: AsyncApp,
    ) -> BoxFuture<Result<RemoteCommandOutput>> {
        let working_directory = self.working_directory();
        let executor = cx.background_executor().clone();
        async move {
            let working_directory = working_directory?;
            let mut command = new_smol_command("git");
            command
                .envs(&env)
                .env("GIT_HTTP_USER_AGENT", "Zed")
                .current_dir(&working_directory)
                .args(["push"])
                .args(options.map(|option| match option {
                    PushOptions::SetUpstream => "--set-upstream",
                    PushOptions::Force => "--force-with-lease",
                }))
                .arg(remote_name)
                .arg(format!("{}:{}", branch_name, branch_name))
                .stdin(smol::process::Stdio::null())
                .stdout(smol::process::Stdio::piped())
                .stderr(smol::process::Stdio::piped());

            run_git_command(env, ask_pass, command, &executor).await
        }
        .boxed()
    }

    fn pull(
        &self,
        branch_name: String,
        remote_name: String,
        ask_pass: AskPassDelegate,
        env: HashMap<String, String>,
        cx: AsyncApp,
    ) -> BoxFuture<Result<RemoteCommandOutput>> {
        let working_directory = self.working_directory();
        let executor = cx.background_executor().clone();
        async move {
            let mut command = new_smol_command("git");
            command
                .envs(&env)
                .env("GIT_HTTP_USER_AGENT", "Zed")
                .current_dir(&working_directory?)
                .args(["pull"])
                .arg(remote_name)
                .arg(branch_name)
                .stdout(smol::process::Stdio::piped())
                .stderr(smol::process::Stdio::piped());

            run_git_command(env, ask_pass, command, &executor).await
        }
        .boxed()
    }

    fn fetch(
        &self,
        ask_pass: AskPassDelegate,
        env: HashMap<String, String>,
        cx: AsyncApp,
    ) -> BoxFuture<Result<RemoteCommandOutput>> {
        let working_directory = self.working_directory();
        let executor = cx.background_executor().clone();
        async move {
            let mut command = new_smol_command("git");
            command
                .envs(&env)
                .env("GIT_HTTP_USER_AGENT", "Zed")
                .current_dir(&working_directory?)
                .args(["fetch", "--all"])
                .stdout(smol::process::Stdio::piped())
                .stderr(smol::process::Stdio::piped());

            run_git_command(env, ask_pass, command, &executor).await
        }
        .boxed()
    }

    fn get_remotes(&self, branch_name: Option<String>) -> BoxFuture<Result<Vec<Remote>>> {
        let working_directory = self.working_directory();
        let git_binary_path = self.git_binary_path.clone();
        self.executor
            .spawn(async move {
                let working_directory = working_directory?;
                if let Some(branch_name) = branch_name {
                    let output = new_smol_command(&git_binary_path)
                        .current_dir(&working_directory)
                        .args(["config", "--get"])
                        .arg(format!("branch.{}.remote", branch_name))
                        .output()
                        .await?;

                    if output.status.success() {
                        let remote_name = String::from_utf8_lossy(&output.stdout);

                        return Ok(vec![Remote {
                            name: remote_name.trim().to_string().into(),
                        }]);
                    }
                }

                let output = new_smol_command(&git_binary_path)
                    .current_dir(&working_directory)
                    .args(["remote"])
                    .output()
                    .await?;

                if output.status.success() {
                    let remote_names = String::from_utf8_lossy(&output.stdout)
                        .split('\n')
                        .filter(|name| !name.is_empty())
                        .map(|name| Remote {
                            name: name.trim().to_string().into(),
                        })
                        .collect();

                    return Ok(remote_names);
                } else {
                    return Err(anyhow!(
                        "Failed to get remotes:\n{}",
                        String::from_utf8_lossy(&output.stderr)
                    ));
                }
            })
            .boxed()
    }

    fn check_for_pushed_commit(&self) -> BoxFuture<Result<Vec<SharedString>>> {
        let working_directory = self.working_directory();
        let git_binary_path = self.git_binary_path.clone();
        self.executor
            .spawn(async move {
                let working_directory = working_directory?;
                let git_cmd = async |args: &[&str]| -> Result<String> {
                    let output = new_smol_command(&git_binary_path)
                        .current_dir(&working_directory)
                        .args(args)
                        .output()
                        .await?;
                    if output.status.success() {
                        Ok(String::from_utf8(output.stdout)?)
                    } else {
                        Err(anyhow!(String::from_utf8_lossy(&output.stderr).to_string()))
                    }
                };

                let head = git_cmd(&["rev-parse", "HEAD"])
                    .await
                    .context("Failed to get HEAD")?
                    .trim()
                    .to_owned();

                let mut remote_branches = vec![];
                let mut add_if_matching = async |remote_head: &str| {
                    if let Ok(merge_base) = git_cmd(&["merge-base", &head, remote_head]).await {
                        if merge_base.trim() == head {
                            if let Some(s) = remote_head.strip_prefix("refs/remotes/") {
                                remote_branches.push(s.to_owned().into());
                            }
                        }
                    }
                };

                // check the main branch of each remote
                let remotes = git_cmd(&["remote"])
                    .await
                    .context("Failed to get remotes")?;
                for remote in remotes.lines() {
                    if let Ok(remote_head) =
                        git_cmd(&["symbolic-ref", &format!("refs/remotes/{remote}/HEAD")]).await
                    {
                        add_if_matching(remote_head.trim()).await;
                    }
                }

                // ... and the remote branch that the checked-out one is tracking
                if let Ok(remote_head) =
                    git_cmd(&["rev-parse", "--symbolic-full-name", "@{u}"]).await
                {
                    add_if_matching(remote_head.trim()).await;
                }

                Ok(remote_branches)
            })
            .boxed()
    }

    fn checkpoint(&self) -> BoxFuture<'static, Result<GitRepositoryCheckpoint>> {
        let working_directory = self.working_directory();
        let git_binary_path = self.git_binary_path.clone();
        let executor = self.executor.clone();
        self.executor
            .spawn(async move {
                let working_directory = working_directory?;
                let mut git = GitBinary::new(git_binary_path, working_directory, executor)
                    .envs(checkpoint_author_envs());
                git.with_temp_index(async |git| {
                    let head_sha = git.run(&["rev-parse", "HEAD"]).await.ok();
                    git.run(&["add", "--all"]).await?;
                    let tree = git.run(&["write-tree"]).await?;
                    let checkpoint_sha = if let Some(head_sha) = head_sha.as_deref() {
                        git.run(&["commit-tree", &tree, "-p", head_sha, "-m", "Checkpoint"])
                            .await?
                    } else {
                        git.run(&["commit-tree", &tree, "-m", "Checkpoint"]).await?
                    };
                    let ref_name = format!("refs/zed/{}", Uuid::new_v4());
                    git.run(&["update-ref", &ref_name, &checkpoint_sha]).await?;

                    Ok(GitRepositoryCheckpoint {
                        ref_name,
                        head_sha: if let Some(head_sha) = head_sha {
                            Some(head_sha.parse()?)
                        } else {
                            None
                        },
                        commit_sha: checkpoint_sha.parse()?,
                    })
                })
                .await
            })
            .boxed()
    }

    fn restore_checkpoint(&self, checkpoint: GitRepositoryCheckpoint) -> BoxFuture<Result<()>> {
        let working_directory = self.working_directory();
        let git_binary_path = self.git_binary_path.clone();

        let executor = self.executor.clone();
        self.executor
            .spawn(async move {
                let working_directory = working_directory?;

                let mut git = GitBinary::new(git_binary_path, working_directory, executor);
                git.run(&[
                    "restore",
                    "--source",
                    &checkpoint.commit_sha.to_string(),
                    "--worktree",
                    ".",
                ])
                .await?;

                git.with_temp_index(async move |git| {
                    git.run(&["read-tree", &checkpoint.commit_sha.to_string()])
                        .await?;
                    git.run(&["clean", "-d", "--force"]).await
                })
                .await?;

                if let Some(head_sha) = checkpoint.head_sha {
                    git.run(&["reset", "--mixed", &head_sha.to_string()])
                        .await?;
                } else {
                    git.run(&["update-ref", "-d", "HEAD"]).await?;
                }

                Ok(())
            })
            .boxed()
    }

    fn compare_checkpoints(
        &self,
        left: GitRepositoryCheckpoint,
        right: GitRepositoryCheckpoint,
    ) -> BoxFuture<Result<bool>> {
        if left.head_sha != right.head_sha {
            return future::ready(Ok(false)).boxed();
        }

        let working_directory = self.working_directory();
        let git_binary_path = self.git_binary_path.clone();

        let executor = self.executor.clone();
        self.executor
            .spawn(async move {
                let working_directory = working_directory?;
                let git = GitBinary::new(git_binary_path, working_directory, executor);
                let result = git
                    .run(&[
                        "diff-tree",
                        "--quiet",
                        &left.commit_sha.to_string(),
                        &right.commit_sha.to_string(),
                    ])
                    .await;
                match result {
                    Ok(_) => Ok(true),
                    Err(error) => {
                        if let Some(GitBinaryCommandError { status, .. }) =
                            error.downcast_ref::<GitBinaryCommandError>()
                        {
                            if status.code() == Some(1) {
                                return Ok(false);
                            }
                        }

                        Err(error)
                    }
                }
            })
            .boxed()
    }

    fn delete_checkpoint(&self, checkpoint: GitRepositoryCheckpoint) -> BoxFuture<Result<()>> {
        let working_directory = self.working_directory();
        let git_binary_path = self.git_binary_path.clone();

        let executor = self.executor.clone();
        self.executor
            .spawn(async move {
                let working_directory = working_directory?;
                let git = GitBinary::new(git_binary_path, working_directory, executor);
                git.run(&["update-ref", "-d", &checkpoint.ref_name]).await?;
                Ok(())
            })
            .boxed()
    }

    fn diff_checkpoints(
        &self,
        base_checkpoint: GitRepositoryCheckpoint,
        target_checkpoint: GitRepositoryCheckpoint,
    ) -> BoxFuture<Result<String>> {
        let working_directory = self.working_directory();
        let git_binary_path = self.git_binary_path.clone();

        let executor = self.executor.clone();
        self.executor
            .spawn(async move {
                let working_directory = working_directory?;
                let git = GitBinary::new(git_binary_path, working_directory, executor);
                git.run(&[
                    "diff",
                    "--find-renames",
                    "--patch",
                    &base_checkpoint.ref_name,
                    &target_checkpoint.ref_name,
                ])
                .await
            })
            .boxed()
    }
}

fn git_status_args(path_prefixes: &[RepoPath]) -> Vec<OsString> {
    let mut args = vec![
        OsString::from("--no-optional-locks"),
        OsString::from("status"),
        OsString::from("--porcelain=v1"),
        OsString::from("--untracked-files=all"),
        OsString::from("--no-renames"),
        OsString::from("-z"),
    ];
    args.extend(path_prefixes.iter().map(|path_prefix| {
        if path_prefix.0.as_ref() == Path::new("") {
            Path::new(".").into()
        } else {
            path_prefix.as_os_str().into()
        }
    }));
    args
}

struct GitBinary {
    git_binary_path: PathBuf,
    working_directory: PathBuf,
    executor: BackgroundExecutor,
    index_file_path: Option<PathBuf>,
    envs: HashMap<String, String>,
}

impl GitBinary {
    fn new(
        git_binary_path: PathBuf,
        working_directory: PathBuf,
        executor: BackgroundExecutor,
    ) -> Self {
        Self {
            git_binary_path,
            working_directory,
            executor,
            index_file_path: None,
            envs: HashMap::default(),
        }
    }

    fn envs(mut self, envs: HashMap<String, String>) -> Self {
        self.envs = envs;
        self
    }

    pub async fn with_temp_index<R>(
        &mut self,
        f: impl AsyncFnOnce(&Self) -> Result<R>,
    ) -> Result<R> {
        let index_file_path = self.path_for_index_id(Uuid::new_v4());

        let delete_temp_index = util::defer({
            let index_file_path = index_file_path.clone();
            let executor = self.executor.clone();
            move || {
                executor
                    .spawn(async move {
                        smol::fs::remove_file(index_file_path).await.log_err();
                    })
                    .detach();
            }
        });

        self.index_file_path = Some(index_file_path.clone());
        let result = f(self).await;
        self.index_file_path = None;
        let result = result?;

        smol::fs::remove_file(index_file_path).await.ok();
        delete_temp_index.abort();

        Ok(result)
    }

    fn path_for_index_id(&self, id: Uuid) -> PathBuf {
        self.working_directory
            .join(".git")
            .join(format!("index-{}.tmp", id))
    }

    pub async fn run<S>(&self, args: impl IntoIterator<Item = S>) -> Result<String>
    where
        S: AsRef<OsStr>,
    {
        let mut stdout = self.run_raw(args).await?;
        if stdout.chars().last() == Some('\n') {
            stdout.pop();
        }
        Ok(stdout)
    }

    /// Returns the result of the command without trimming the trailing newline.
    pub async fn run_raw<S>(&self, args: impl IntoIterator<Item = S>) -> Result<String>
    where
        S: AsRef<OsStr>,
    {
        let mut command = self.build_command(args);
        let output = command.output().await?;
        if output.status.success() {
            Ok(String::from_utf8(output.stdout)?)
        } else {
            Err(anyhow!(GitBinaryCommandError {
                stdout: String::from_utf8_lossy(&output.stdout).to_string(),
                status: output.status,
            }))
        }
    }

    fn build_command<S>(&self, args: impl IntoIterator<Item = S>) -> smol::process::Command
    where
        S: AsRef<OsStr>,
    {
        let mut command = new_smol_command(&self.git_binary_path);
        command.current_dir(&self.working_directory);
        command.args(args);
        if let Some(index_file_path) = self.index_file_path.as_ref() {
            command.env("GIT_INDEX_FILE", index_file_path);
        }
        command.envs(&self.envs);
        command
    }
}

#[derive(Error, Debug)]
#[error("Git command failed: {stdout}")]
struct GitBinaryCommandError {
    stdout: String,
    status: ExitStatus,
}

async fn run_git_command(
    env: HashMap<String, String>,
    ask_pass: AskPassDelegate,
    mut command: smol::process::Command,
    executor: &BackgroundExecutor,
) -> Result<RemoteCommandOutput> {
    if env.contains_key("GIT_ASKPASS") {
        let git_process = command.spawn()?;
        let output = git_process.output().await?;
        if !output.status.success() {
            Err(anyhow!("{}", String::from_utf8_lossy(&output.stderr)))
        } else {
            Ok(RemoteCommandOutput {
                stdout: String::from_utf8_lossy(&output.stdout).to_string(),
                stderr: String::from_utf8_lossy(&output.stderr).to_string(),
            })
        }
    } else {
        let ask_pass = AskPassSession::new(executor, ask_pass).await?;
        command
            .env("GIT_ASKPASS", ask_pass.script_path())
            .env("SSH_ASKPASS", ask_pass.script_path())
            .env("SSH_ASKPASS_REQUIRE", "force");
        let git_process = command.spawn()?;

        run_askpass_command(ask_pass, git_process).await
    }
}

async fn run_askpass_command(
    mut ask_pass: AskPassSession,
    git_process: smol::process::Child,
) -> std::result::Result<RemoteCommandOutput, anyhow::Error> {
    select_biased! {
        result = ask_pass.run().fuse() => {
            match result {
                AskPassResult::CancelledByUser => {
                    Err(anyhow!(REMOTE_CANCELLED_BY_USER))?
                }
                AskPassResult::Timedout => {
                    Err(anyhow!("Connecting to host timed out"))?
                }
            }
        }
        output = git_process.output().fuse() => {
            let output = output?;
            if !output.status.success() {
                Err(anyhow!(
                    "{}",
                    String::from_utf8_lossy(&output.stderr)
                ))
            } else {
                Ok(RemoteCommandOutput {
                    stdout: String::from_utf8_lossy(&output.stdout).to_string(),
                    stderr: String::from_utf8_lossy(&output.stderr).to_string(),
                })
            }
        }
    }
}

pub static WORK_DIRECTORY_REPO_PATH: LazyLock<RepoPath> =
    LazyLock::new(|| RepoPath(Path::new("").into()));

#[derive(Clone, Debug, Ord, Hash, PartialOrd, Eq, PartialEq)]
pub struct RepoPath(pub Arc<Path>);

impl RepoPath {
    pub fn new(path: PathBuf) -> Self {
        debug_assert!(path.is_relative(), "Repo paths must be relative");

        RepoPath(path.into())
    }

    pub fn from_str(path: &str) -> Self {
        let path = Path::new(path);
        debug_assert!(path.is_relative(), "Repo paths must be relative");

        RepoPath(path.into())
    }

    pub fn to_unix_style(&self) -> Cow<'_, OsStr> {
        #[cfg(target_os = "windows")]
        {
            use std::ffi::OsString;

            let path = self.0.as_os_str().to_string_lossy().replace("\\", "/");
            Cow::Owned(OsString::from(path))
        }
        #[cfg(not(target_os = "windows"))]
        {
            Cow::Borrowed(self.0.as_os_str())
        }
    }
}

impl std::fmt::Display for RepoPath {
    fn fmt(&self, f: &mut std::fmt::Formatter<'_>) -> std::fmt::Result {
        self.0.to_string_lossy().fmt(f)
    }
}

impl From<&Path> for RepoPath {
    fn from(value: &Path) -> Self {
        RepoPath::new(value.into())
    }
}

impl From<Arc<Path>> for RepoPath {
    fn from(value: Arc<Path>) -> Self {
        RepoPath(value)
    }
}

impl From<PathBuf> for RepoPath {
    fn from(value: PathBuf) -> Self {
        RepoPath::new(value)
    }
}

impl From<&str> for RepoPath {
    fn from(value: &str) -> Self {
        Self::from_str(value)
    }
}

impl Default for RepoPath {
    fn default() -> Self {
        RepoPath(Path::new("").into())
    }
}

impl AsRef<Path> for RepoPath {
    fn as_ref(&self) -> &Path {
        self.0.as_ref()
    }
}

impl std::ops::Deref for RepoPath {
    type Target = Path;

    fn deref(&self) -> &Self::Target {
        &self.0
    }
}

impl Borrow<Path> for RepoPath {
    fn borrow(&self) -> &Path {
        self.0.as_ref()
    }
}

#[derive(Debug)]
pub struct RepoPathDescendants<'a>(pub &'a Path);

impl MapSeekTarget<RepoPath> for RepoPathDescendants<'_> {
    fn cmp_cursor(&self, key: &RepoPath) -> Ordering {
        if key.starts_with(self.0) {
            Ordering::Greater
        } else {
            self.0.cmp(key)
        }
    }
}

fn parse_branch_input(input: &str) -> Result<Vec<Branch>> {
    let mut branches = Vec::new();
    for line in input.split('\n') {
        if line.is_empty() {
            continue;
        }
        let mut fields = line.split('\x00');
        let is_current_branch = fields.next().context("no HEAD")? == "*";
        let head_sha: SharedString = fields.next().context("no objectname")?.to_string().into();
        let parent_sha: SharedString = fields.next().context("no parent")?.to_string().into();
        let ref_name: SharedString = fields
            .next()
            .context("no refname")?
            .strip_prefix("refs/heads/")
            .context("unexpected format for refname")?
            .to_string()
            .into();
        let upstream_name = fields.next().context("no upstream")?.to_string();
        let upstream_tracking = parse_upstream_track(fields.next().context("no upstream:track")?)?;
        let commiterdate = fields.next().context("no committerdate")?.parse::<i64>()?;
        let subject: SharedString = fields
            .next()
            .context("no contents:subject")?
            .to_string()
            .into();

        branches.push(Branch {
            is_head: is_current_branch,
            name: ref_name,
            most_recent_commit: Some(CommitSummary {
                sha: head_sha,
                subject,
                commit_timestamp: commiterdate,
                has_parent: !parent_sha.is_empty(),
            }),
            upstream: if upstream_name.is_empty() {
                None
            } else {
                Some(Upstream {
                    ref_name: upstream_name.into(),
                    tracking: upstream_tracking,
                })
            },
        })
    }

    Ok(branches)
}

fn parse_upstream_track(upstream_track: &str) -> Result<UpstreamTracking> {
    if upstream_track == "" {
        return Ok(UpstreamTracking::Tracked(UpstreamTrackingStatus {
            ahead: 0,
            behind: 0,
        }));
    }

    let upstream_track = upstream_track
        .strip_prefix("[")
        .ok_or_else(|| anyhow!("missing ["))?;
    let upstream_track = upstream_track
        .strip_suffix("]")
        .ok_or_else(|| anyhow!("missing ["))?;
    let mut ahead: u32 = 0;
    let mut behind: u32 = 0;
    for component in upstream_track.split(", ") {
        if component == "gone" {
            return Ok(UpstreamTracking::Gone);
        }
        if let Some(ahead_num) = component.strip_prefix("ahead ") {
            ahead = ahead_num.parse::<u32>()?;
        }
        if let Some(behind_num) = component.strip_prefix("behind ") {
            behind = behind_num.parse::<u32>()?;
        }
    }
    Ok(UpstreamTracking::Tracked(UpstreamTrackingStatus {
        ahead,
        behind,
    }))
}

fn check_path_to_repo_path_errors(relative_file_path: &Path) -> Result<()> {
    match relative_file_path.components().next() {
        None => anyhow::bail!("repo path should not be empty"),
        Some(Component::Prefix(_)) => anyhow::bail!(
            "repo path `{}` should be relative, not a windows prefix",
            relative_file_path.to_string_lossy()
        ),
        Some(Component::RootDir) => {
            anyhow::bail!(
                "repo path `{}` should be relative",
                relative_file_path.to_string_lossy()
            )
        }
        Some(Component::CurDir) => {
            anyhow::bail!(
                "repo path `{}` should not start with `.`",
                relative_file_path.to_string_lossy()
            )
        }
        Some(Component::ParentDir) => {
            anyhow::bail!(
                "repo path `{}` should not start with `..`",
                relative_file_path.to_string_lossy()
            )
        }
        _ => Ok(()),
    }
}

fn checkpoint_author_envs() -> HashMap<String, String> {
    HashMap::from_iter([
        ("GIT_AUTHOR_NAME".to_string(), "Zed".to_string()),
        ("GIT_AUTHOR_EMAIL".to_string(), "hi@zed.dev".to_string()),
        ("GIT_COMMITTER_NAME".to_string(), "Zed".to_string()),
        ("GIT_COMMITTER_EMAIL".to_string(), "hi@zed.dev".to_string()),
    ])
}

#[cfg(test)]
mod tests {
    use super::*;
    use crate::status::FileStatus;
    use gpui::TestAppContext;

    #[gpui::test]
    async fn test_checkpoint_basic(cx: &mut TestAppContext) {
        cx.executor().allow_parking();

        let repo_dir = tempfile::tempdir().unwrap();

        git2::Repository::init(repo_dir.path()).unwrap();
        let file_path = repo_dir.path().join("file");
        smol::fs::write(&file_path, "initial").await.unwrap();

        let repo =
            RealGitRepository::new(&repo_dir.path().join(".git"), None, cx.executor()).unwrap();
        repo.stage_paths(vec![RepoPath::from_str("file")], HashMap::default())
            .await
            .unwrap();
        repo.commit("Initial commit".into(), None, checkpoint_author_envs())
            .await
            .unwrap();

        smol::fs::write(&file_path, "modified before checkpoint")
            .await
            .unwrap();
        smol::fs::write(repo_dir.path().join("new_file_before_checkpoint"), "1")
            .await
            .unwrap();
        let sha_before_checkpoint = repo.head_sha().unwrap();
        let checkpoint = repo.checkpoint().await.unwrap();

        // Ensure the user can't see any branches after creating a checkpoint.
        assert_eq!(repo.branches().await.unwrap().len(), 1);

        smol::fs::write(&file_path, "modified after checkpoint")
            .await
            .unwrap();
        repo.stage_paths(vec![RepoPath::from_str("file")], HashMap::default())
            .await
            .unwrap();
        repo.commit(
            "Commit after checkpoint".into(),
            None,
            checkpoint_author_envs(),
        )
        .await
        .unwrap();

        smol::fs::remove_file(repo_dir.path().join("new_file_before_checkpoint"))
            .await
            .unwrap();
        smol::fs::write(repo_dir.path().join("new_file_after_checkpoint"), "2")
            .await
            .unwrap();

        // Ensure checkpoint stays alive even after a Git GC.
        repo.gc().await.unwrap();
        repo.restore_checkpoint(checkpoint.clone()).await.unwrap();

        assert_eq!(repo.head_sha().unwrap(), sha_before_checkpoint);
        assert_eq!(
            smol::fs::read_to_string(&file_path).await.unwrap(),
            "modified before checkpoint"
        );
        assert_eq!(
            smol::fs::read_to_string(repo_dir.path().join("new_file_before_checkpoint"))
                .await
                .unwrap(),
            "1"
        );
        assert_eq!(
            smol::fs::read_to_string(repo_dir.path().join("new_file_after_checkpoint"))
                .await
                .ok(),
            None
        );

        // Garbage collecting after deleting a checkpoint makes it unreachable.
        repo.delete_checkpoint(checkpoint.clone()).await.unwrap();
        repo.gc().await.unwrap();
        repo.restore_checkpoint(checkpoint.clone())
            .await
            .unwrap_err();
    }

    #[gpui::test]
    async fn test_checkpoint_empty_repo(cx: &mut TestAppContext) {
        cx.executor().allow_parking();

        let repo_dir = tempfile::tempdir().unwrap();
        git2::Repository::init(repo_dir.path()).unwrap();
        let repo =
            RealGitRepository::new(&repo_dir.path().join(".git"), None, cx.executor()).unwrap();

        smol::fs::write(repo_dir.path().join("foo"), "foo")
            .await
            .unwrap();
        let checkpoint_sha = repo.checkpoint().await.unwrap();

        // Ensure the user can't see any branches after creating a checkpoint.
        assert_eq!(repo.branches().await.unwrap().len(), 1);

        smol::fs::write(repo_dir.path().join("foo"), "bar")
            .await
            .unwrap();
        smol::fs::write(repo_dir.path().join("baz"), "qux")
            .await
            .unwrap();
        repo.restore_checkpoint(checkpoint_sha).await.unwrap();
        assert_eq!(
            smol::fs::read_to_string(repo_dir.path().join("foo"))
                .await
                .unwrap(),
            "foo"
        );
        assert_eq!(
            smol::fs::read_to_string(repo_dir.path().join("baz"))
                .await
                .ok(),
            None
        );
    }

    #[gpui::test]
    async fn test_undoing_commit_via_checkpoint(cx: &mut TestAppContext) {
        cx.executor().allow_parking();

        let repo_dir = tempfile::tempdir().unwrap();

        git2::Repository::init(repo_dir.path()).unwrap();
        let file_path = repo_dir.path().join("file");
        smol::fs::write(&file_path, "initial").await.unwrap();

        let repo =
            RealGitRepository::new(&repo_dir.path().join(".git"), None, cx.executor()).unwrap();
        repo.stage_paths(vec![RepoPath::from_str("file")], HashMap::default())
            .await
            .unwrap();
        repo.commit("Initial commit".into(), None, checkpoint_author_envs())
            .await
            .unwrap();

        let initial_commit_sha = repo.head_sha().unwrap();

        smol::fs::write(repo_dir.path().join("new_file1"), "content1")
            .await
            .unwrap();
        smol::fs::write(repo_dir.path().join("new_file2"), "content2")
            .await
            .unwrap();

        let checkpoint = repo.checkpoint().await.unwrap();

        repo.stage_paths(
            vec![
                RepoPath::from_str("new_file1"),
                RepoPath::from_str("new_file2"),
            ],
            HashMap::default(),
        )
        .await
        .unwrap();
        repo.commit("Commit new files".into(), None, checkpoint_author_envs())
            .await
            .unwrap();

        repo.restore_checkpoint(checkpoint).await.unwrap();
        assert_eq!(repo.head_sha().unwrap(), initial_commit_sha);
        assert_eq!(
            smol::fs::read_to_string(repo_dir.path().join("new_file1"))
                .await
                .unwrap(),
            "content1"
        );
        assert_eq!(
            smol::fs::read_to_string(repo_dir.path().join("new_file2"))
                .await
                .unwrap(),
            "content2"
        );
        assert_eq!(
            repo.status_blocking(&[]).unwrap().entries.as_ref(),
            &[
                (RepoPath::from_str("new_file1"), FileStatus::Untracked),
                (RepoPath::from_str("new_file2"), FileStatus::Untracked)
            ]
        );
    }

    #[gpui::test]
    async fn test_compare_checkpoints(cx: &mut TestAppContext) {
        cx.executor().allow_parking();

        let repo_dir = tempfile::tempdir().unwrap();
        git2::Repository::init(repo_dir.path()).unwrap();
        let repo =
            RealGitRepository::new(&repo_dir.path().join(".git"), None, cx.executor()).unwrap();

        smol::fs::write(repo_dir.path().join("file1"), "content1")
            .await
            .unwrap();
        let checkpoint1 = repo.checkpoint().await.unwrap();

        smol::fs::write(repo_dir.path().join("file2"), "content2")
            .await
            .unwrap();
        let checkpoint2 = repo.checkpoint().await.unwrap();

        assert!(!repo
            .compare_checkpoints(checkpoint1, checkpoint2.clone())
            .await
            .unwrap());

        let checkpoint3 = repo.checkpoint().await.unwrap();
        assert!(repo
            .compare_checkpoints(checkpoint2, checkpoint3)
            .await
            .unwrap());
    }

    #[test]
    fn test_branches_parsing() {
        // suppress "help: octal escapes are not supported, `\0` is always null"
        #[allow(clippy::octal_escapes)]
        let input = "*\0060964da10574cd9bf06463a53bf6e0769c5c45e\0\0refs/heads/zed-patches\0refs/remotes/origin/zed-patches\0\01733187470\0generated protobuf\n";
        assert_eq!(
            parse_branch_input(&input).unwrap(),
            vec![Branch {
                is_head: true,
                name: "zed-patches".into(),
                upstream: Some(Upstream {
                    ref_name: "refs/remotes/origin/zed-patches".into(),
                    tracking: UpstreamTracking::Tracked(UpstreamTrackingStatus {
                        ahead: 0,
                        behind: 0
                    })
                }),
                most_recent_commit: Some(CommitSummary {
                    sha: "060964da10574cd9bf06463a53bf6e0769c5c45e".into(),
                    subject: "generated protobuf".into(),
                    commit_timestamp: 1733187470,
                    has_parent: false,
                })
            }]
        )
    }

    impl RealGitRepository {
        /// Force a Git garbage collection on the repository.
        fn gc(&self) -> BoxFuture<Result<()>> {
            let working_directory = self.working_directory();
            let git_binary_path = self.git_binary_path.clone();
            let executor = self.executor.clone();
            self.executor
                .spawn(async move {
                    let git_binary_path = git_binary_path.clone();
                    let working_directory = working_directory?;
                    let git = GitBinary::new(git_binary_path, working_directory, executor);
                    git.run(&["gc", "--prune=now"]).await?;
                    Ok(())
                })
                .boxed()
        }
    }
}<|MERGE_RESOLUTION|>--- conflicted
+++ resolved
@@ -13,11 +13,6 @@
 use serde::Deserialize;
 use std::borrow::{Borrow, Cow};
 use std::ffi::{OsStr, OsString};
-<<<<<<< HEAD
-use std::io::{BufRead, BufReader, BufWriter, Read};
-=======
-use std::future;
->>>>>>> 548a8d75
 use std::path::Component;
 use std::process::{ExitStatus, Stdio};
 use std::sync::LazyLock;
@@ -25,6 +20,10 @@
     cmp::Ordering,
     path::{Path, PathBuf},
     sync::Arc,
+};
+use std::{
+    future,
+    io::{BufRead, BufReader, BufWriter, Read},
 };
 use sum_tree::MapSeekTarget;
 use thiserror::Error;
