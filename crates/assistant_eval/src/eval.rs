--- conflicted
+++ resolved
@@ -82,15 +82,9 @@
         app_state: Arc<HeadlessAppState>,
         model: Arc<dyn LanguageModel>,
         cx: &mut App,
-<<<<<<< HEAD
     ) -> Task<Result<EvalOutput>> {
         cx.spawn(move |mut cx| async move {
             checkout_repo(&self.repo_path, &self.eval_setup.base_sha).await?;
-=======
-    ) -> Task<anyhow::Result<EvalOutput>> {
-        cx.spawn(async move |cx| {
-            checkout_repo(&self.eval_setup, &self.repo_path).await?;
->>>>>>> 23e85190
 
             let (assistant, done_rx) =
                 cx.update(|cx| HeadlessAssistant::new(app_state.clone(), cx))??;
