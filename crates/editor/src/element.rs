--- conflicted
+++ resolved
@@ -2905,29 +2905,6 @@
                 line.paint(line_origin, line_height, cx).log_err();
             }
         }
-<<<<<<< HEAD
-
-        cx.paint_layer(layout.gutter_hitbox.bounds, |cx| {
-            cx.with_element_namespace("gutter_fold_toggles", |cx| {
-                for fold_indicator in layout.gutter_fold_toggles.iter_mut().flatten() {
-                    fold_indicator.paint(cx);
-                }
-            });
-
-            for breakpoint in layout.breakpoints.iter_mut() {
-                breakpoint.paint(cx);
-            }
-
-            for test_indicators in layout.test_indicators.iter_mut() {
-                test_indicators.paint(cx);
-            }
-
-            if let Some(indicator) = layout.code_actions_indicator.as_mut() {
-                indicator.paint(cx);
-            }
-        });
-=======
->>>>>>> 7df8b6fe
     }
 
     fn paint_diff_hunks(layout: &EditorLayout, cx: &mut WindowContext) {
@@ -3068,6 +3045,10 @@
                 }
             });
 
+            for breakpoint in layout.breakpoints.iter_mut() {
+                breakpoint.paint(cx);
+            }
+
             for test_indicators in layout.test_indicators.iter_mut() {
                 test_indicators.paint(cx);
             }
@@ -5041,7 +5022,6 @@
                         }
                     }
 
-<<<<<<< HEAD
                     let breakpoints = self.layout_breakpoints(
                         line_height,
                         scroll_pixel_position,
@@ -5051,15 +5031,6 @@
                         cx,
                     );
 
-                    let test_indicators = self.layout_run_indicators(
-                        line_height,
-                        scroll_pixel_position,
-                        &gutter_dimensions,
-                        &gutter_hitbox,
-                        &snapshot,
-                        cx,
-                    );
-=======
                     let test_indicators = if gutter_settings.runnables {
                         self.layout_run_indicators(
                             line_height,
@@ -5072,7 +5043,6 @@
                     } else {
                         vec![]
                     };
->>>>>>> 7df8b6fe
 
                     if !cx.has_active_drag() {
                         self.layout_hover_popovers(
